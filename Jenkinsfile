#!/usr/bin/env groovy

def getVaultSecretsList() {
  return [["connect/s3sink_it", "creds", "/tmp/s3_sink_aws_credentials.json", "AWS_CREDENTIALS_PATH"]]
}

common {
  slackChannel = '#connect-warn'
  upstreamProjects = 'confluentinc/kafka-connect-storage-common'
  nodeLabel = 'docker-debian-jdk8'
  pintMerge = true
  twistlockCveScan = true
<<<<<<< HEAD
  secret_file_list = getVaultSecretsList()
  downStreamValidate = false
=======
  disableConcurrentBuilds = true
>>>>>>> dcaa9bee
}<|MERGE_RESOLUTION|>--- conflicted
+++ resolved
@@ -10,10 +10,7 @@
   nodeLabel = 'docker-debian-jdk8'
   pintMerge = true
   twistlockCveScan = true
-<<<<<<< HEAD
   secret_file_list = getVaultSecretsList()
   downStreamValidate = false
-=======
   disableConcurrentBuilds = true
->>>>>>> dcaa9bee
 }