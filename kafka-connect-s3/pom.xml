<?xml version="1.0" encoding="UTF-8"?>

<!--
  ~ Copyright 2018 Confluent Inc.
  ~
  ~ Licensed under the Confluent Community License (the "License"); you may not use
  ~ this file except in compliance with the License.  You may obtain a copy of the
  ~ License at
  ~
  ~ http://www.confluent.io/confluent-community-license
  ~
  ~ Unless required by applicable law or agreed to in writing, software
  ~ distributed under the License is distributed on an "AS IS" BASIS, WITHOUT
  ~ WARRANTIES OF ANY KIND, either express or implied.  See the License for the
  ~ specific language governing permissions and limitations under the License.
  -->
<project xmlns="http://maven.apache.org/POM/4.0.0"
         xmlns:xsi="http://www.w3.org/2001/XMLSchema-instance"
         xsi:schemaLocation="http://maven.apache.org/POM/4.0.0 http://maven.apache.org/maven-v4_0_0.xsd">

    <modelVersion>4.0.0</modelVersion>

    <parent>
        <groupId>io.confluent</groupId>
        <artifactId>kafka-connect-storage-cloud</artifactId>
        <version>5.2.4-SNAPSHOT</version>
    </parent>

    <artifactId>kafka-connect-s3</artifactId>
    <packaging>jar</packaging>
    <name>kafka-connect-s3</name>

    <description>
        Kafka Connect cloud storage connector for Amazon Simple Storage Service (S3).
    </description>

    <properties>
<<<<<<< HEAD
        <aws.version>1.11.86</aws.version>
        <s3mock.version>0.2.5</s3mock.version>
=======
        <aws.version>1.11.725</aws.version>
        <s3mock.version>0.1.5</s3mock.version>
>>>>>>> f8fcf28a
        <kafka.connect.maven.plugin.version>0.11.1</kafka.connect.maven.plugin.version>
    </properties>

    <dependencyManagement>
        <dependencies>
            <dependency>
                <groupId>com.amazonaws</groupId>
                <artifactId>aws-java-sdk-bom</artifactId>
                <version>${aws.version}</version>
                <type>pom</type>
                <scope>import</scope>
            </dependency>
        </dependencies>
    </dependencyManagement>

    <dependencies>
        <dependency>
            <groupId>com.amazonaws</groupId>
            <artifactId>aws-java-sdk-s3</artifactId>
        </dependency>
        <dependency>
            <groupId>io.findify</groupId>
            <artifactId>s3mock_2.12</artifactId>
            <version>${s3mock.version}</version>
            <scope>test</scope>
        </dependency>
    </dependencies>

    <build>
        <plugins>
            <plugin>
                <groupId>io.confluent</groupId>
                <artifactId>kafka-connect-maven-plugin</artifactId>
                <version>${kafka.connect.maven.plugin.version}</version>
                <executions>
                    <execution>
                        <goals>
                            <goal>kafka-connect</goal>
                        </goals>
                        <configuration>
                            <title>Kafka Connect S3</title>
                            <sourceUrl>https://github.com/confluentinc/kafka-connect-storage-cloud</sourceUrl>
                            <documentationUrl>https://docs.confluent.io/${project.version}/connect/connect-storage-cloud/kafka-connect-s3/docs/index.html</documentationUrl>
                            <description>
                                The S3 connector, currently available as a sink, allows you to export data from Kafka topics to S3 objects in either Avro or JSON formats. In addition, for certain data layouts, S3 connector exports data by guaranteeing exactly-once delivery semantics to consumers of the S3 objects it produces.

                                Being a sink, the S3 connector periodically polls data from Kafka and in turn uploads it to S3. A partitioner is used to split the data of every Kafka partition into chunks. Each chunk of data is represented as an S3 object, whose key name encodes the topic, the Kafka partition and the start offset of this data chunk. If no partitioner is specified in the configuration, the default partitioner which preserves Kafka partitioning is used. The size of each data chunk is determined by the number of records written to S3 and by schema compatibility.
                            </description>
                            <logo>logos/s3.jpg</logo>

                            <supportProviderName>Confluent, Inc.</supportProviderName>
                            <supportSummary>Confluent supports the S3 sink connector alongside community members as part of its Confluent Platform offering.</supportSummary>
                            <supportUrl>https://docs.confluent.io/current/</supportUrl>
                            <supportLogo>logos/confluent.png</supportLogo>

                            <ownerUsername>confluentinc</ownerUsername>
                            <ownerType>organization</ownerType>
                            <ownerName>Confluent, Inc.</ownerName>
                            <ownerUrl>https://confluent.io/</ownerUrl>
                            <ownerLogo>logos/confluent.png</ownerLogo>

                            <dockerNamespace>confluentinc</dockerNamespace>
                            <dockerName>cp-kafka-connect</dockerName>
                            <dockerTag>${project.version}</dockerTag>

                            <componentTypes>
                                <componentType>sink</componentType>
                            </componentTypes>

                            <tags>
                                <tag>s3</tag>
                                <tag>aws</tag>
                            </tags>

                            <confluentControlCenterIntegration>true</confluentControlCenterIntegration>

                            <requirements>
                                <requirement>AWS S3 bucket with write permissions</requirement>
                            </requirements>
                        </configuration>
                    </execution>
                </executions>
            </plugin>
            <plugin>
                <groupId>org.apache.maven.plugins</groupId>
                <artifactId>maven-compiler-plugin</artifactId>
                <version>2.5.1</version>
                <inherited>true</inherited>
                <executions>
                    <execution>
                        <id>test-compile</id>
                        <phase>process-test-sources</phase>
                        <goals>
                            <goal>testCompile</goal>
                        </goals>
                        <configuration>
                            <source>1.7</source>
                            <target>1.8</target>
                        </configuration>
                    </execution>
                </executions>
            </plugin>
            <plugin>
                <artifactId>maven-assembly-plugin</artifactId>
                <configuration>
                    <descriptors>
                        <descriptor>src/assembly/development.xml</descriptor>
                        <descriptor>src/assembly/package.xml</descriptor>
                    </descriptors>
                    <attach>false</attach>
                </configuration>
                <executions>
                    <execution>
                        <id>make-assembly</id>
                        <phase>package</phase>
                        <goals>
                            <goal>single</goal>
                        </goals>
                    </execution>
                </executions>
            </plugin>
        </plugins>

        <resources>
            <resource>
                <directory>src/main/resources</directory>
                <filtering>true</filtering>
            </resource>
        </resources>
    </build>

    <profiles>
        <profile>
            <id>standalone</id>
            <build>
                <plugins>
                    <plugin>
                        <artifactId>maven-assembly-plugin</artifactId>
                        <configuration>
                            <descriptors>
                                <descriptor>src/assembly/standalone.xml</descriptor>
                            </descriptors>
                        </configuration>
                    </plugin>
                </plugins>
            </build>
        </profile>
        <profile>
            <id>licenses-package</id>
            <activation>
                <activeByDefault>false</activeByDefault>
            </activation>
            <build>
                <plugins>
                    <plugin>
                        <groupId>org.codehaus.mojo</groupId>
                        <artifactId>exec-maven-plugin</artifactId>
                        <version>1.2.1</version>
                        <executions>
                            <execution>
                                <id>create-licenses</id>
                                <configuration>
                                    <mainClass>io.confluent.licenses.LicenseFinder</mainClass>
                                    <arguments>
                                        <!-- Note use of development instead of package so we pick up all dependencies. -->
                                        <argument>-i
                                            ${project.build.directory}/${project.build.finalName}-package/share/java/${project.name}
                                        </argument>
                                        <argument>-o ${project.basedir}/licenses</argument>
                                        <argument>-f</argument>
                                        <argument>-h
                                            ${project.build.directory}/${project.build.finalName}-package/share/doc/${project.name}/licenses.html
                                        </argument>
                                        <argument>-l
                                            ${project.build.directory}/${project.build.finalName}-package/share/doc/${project.name}/licenses
                                        </argument>
                                        <argument>-n
                                            ${project.build.directory}/${project.build.finalName}-package/share/doc/${project.name}/notices
                                        </argument>
                                        <argument>-t ${project.name}</argument>
                                        <argument>-x licenses-${licenses.version}.jar</argument>
                                    </arguments>
                                </configuration>
                                <phase>package</phase>
                                <goals>
                                    <goal>java</goal>
                                </goals>
                            </execution>
                        </executions>
                        <configuration>
                            <includeProjectDependencies>true</includeProjectDependencies>
                            <includePluginDependencies>true</includePluginDependencies>
                            <executableDependency>
                                <groupId>io.confluent</groupId>
                                <artifactId>licenses</artifactId>
                            </executableDependency>
                        </configuration>
                        <dependencies>
                            <dependency>
                                <groupId>io.confluent</groupId>
                                <artifactId>licenses</artifactId>
                                <version>${licenses.version}</version>
                            </dependency>
                        </dependencies>
                    </plugin>
                </plugins>
            </build>
        </profile>
        <profile>
            <id>licenses-source</id>
            <activation>
                <activeByDefault>false</activeByDefault>
            </activation>
            <build>
                <plugins>
                    <plugin>
                        <groupId>org.codehaus.mojo</groupId>
                        <artifactId>exec-maven-plugin</artifactId>
                        <version>1.2.1</version>
                        <executions>
                            <execution>
                                <id>create-licenses</id>
                                <configuration>
                                    <mainClass>io.confluent.licenses.LicenseFinder</mainClass>
                                    <arguments>
                                        <!-- Note use of development instead of package so we pick up all dependencies. -->
                                        <argument>-i
                                            ${project.build.directory}/${project.build.finalName}-development/share/java/${project.name}
                                        </argument>
                                        <argument>-o ${project.basedir}/licenses</argument>
                                        <argument>-f</argument>
                                        <argument>-h ${project.basedir}/licenses.html</argument>
                                        <argument>-l ${project.basedir}/licenses</argument>
                                        <argument>-n ${project.basedir}/notices</argument>
                                        <argument>-t ${project.name}</argument>
                                        <argument>-x licenses-${licenses.version}.jar</argument>
                                    </arguments>
                                </configuration>
                                <phase>package</phase>
                                <goals>
                                    <goal>java</goal>
                                </goals>
                            </execution>
                        </executions>
                        <configuration>
                            <includeProjectDependencies>true</includeProjectDependencies>
                            <includePluginDependencies>true</includePluginDependencies>
                            <executableDependency>
                                <groupId>io.confluent</groupId>
                                <artifactId>licenses</artifactId>
                            </executableDependency>
                        </configuration>
                        <dependencies>
                            <dependency>
                                <groupId>io.confluent</groupId>
                                <artifactId>licenses</artifactId>
                                <version>${licenses.version}</version>
                            </dependency>
                        </dependencies>
                    </plugin>
                    <plugin>
                        <artifactId>maven-clean-plugin</artifactId>
                        <version>3.0.0</version>
                        <configuration>
                            <filesets>
                                <fileset>
                                    <directory>.</directory>
                                    <includes>
                                        <include>licenses.html</include>
                                        <directory>licenses/*.*</directory>
                                        <directory>notices/*.*</directory>
                                    </includes>
                                </fileset>
                            </filesets>
                        </configuration>
                    </plugin>
                </plugins>
            </build>
        </profile>
    </profiles>
</project><|MERGE_RESOLUTION|>--- conflicted
+++ resolved
@@ -35,13 +35,8 @@
     </description>
 
     <properties>
-<<<<<<< HEAD
-        <aws.version>1.11.86</aws.version>
+        <aws.version>1.11.725</aws.version>
         <s3mock.version>0.2.5</s3mock.version>
-=======
-        <aws.version>1.11.725</aws.version>
-        <s3mock.version>0.1.5</s3mock.version>
->>>>>>> f8fcf28a
         <kafka.connect.maven.plugin.version>0.11.1</kafka.connect.maven.plugin.version>
     </properties>
 
