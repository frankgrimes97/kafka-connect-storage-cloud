--- conflicted
+++ resolved
@@ -17,6 +17,7 @@
 
 import com.amazonaws.ClientConfiguration;
 import com.amazonaws.PredefinedClientConfigurations;
+import com.amazonaws.SdkClientException;
 import com.amazonaws.auth.AWSCredentialsProvider;
 import com.amazonaws.auth.AWSStaticCredentialsProvider;
 import com.amazonaws.auth.BasicAWSCredentials;
@@ -28,11 +29,9 @@
 import com.amazonaws.services.s3.AmazonS3;
 import com.amazonaws.services.s3.AmazonS3ClientBuilder;
 import com.amazonaws.services.s3.model.ObjectListing;
-import io.confluent.connect.s3.format.parquet.ParquetFormat;
 import com.amazonaws.services.s3.model.ObjectTagging;
 import com.amazonaws.services.s3.model.SetObjectTaggingRequest;
 import com.amazonaws.services.s3.model.Tag;
-import com.amazonaws.SdkClientException;
 import org.apache.avro.file.SeekableInput;
 import org.slf4j.Logger;
 import org.slf4j.LoggerFactory;
@@ -42,6 +41,7 @@
 import java.util.stream.Collectors;
 
 import io.confluent.connect.s3.S3SinkConnectorConfig;
+import io.confluent.connect.s3.format.parquet.ParquetFormat;
 import io.confluent.connect.s3.util.S3ProxyConfig;
 import io.confluent.connect.s3.util.Version;
 import io.confluent.connect.storage.Storage;
@@ -92,21 +92,10 @@
   public AmazonS3 newS3Client(S3SinkConnectorConfig config) {
     ClientConfiguration clientConfiguration = newClientConfiguration(config);
     AmazonS3ClientBuilder builder = AmazonS3ClientBuilder.standard()
-<<<<<<< HEAD
         .withAccelerateModeEnabled(config.getBoolean(WAN_MODE_CONFIG))
-        .withPathStyleAccessEnabled(true)
+        .withPathStyleAccessEnabled(config.getBoolean(S3_PATH_STYLE_ACCESS_ENABLED_CONFIG))
         .withCredentials(newCredentialsProvider(config))
         .withClientConfiguration(clientConfiguration);
-=======
-                                        .withAccelerateModeEnabled(
-                                            config.getBoolean(WAN_MODE_CONFIG)
-                                        )
-                                        .withPathStyleAccessEnabled(
-                                            config.getBoolean(S3_PATH_STYLE_ACCESS_ENABLED_CONFIG)
-                                        )
-                                        .withCredentials(config.getCredentialsProvider())
-                                        .withClientConfiguration(clientConfiguration);
->>>>>>> 10e47af6
 
     String region = config.getString(REGION_CONFIG);
     if (StringUtils.isBlank(url)) {
