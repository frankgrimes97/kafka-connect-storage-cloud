/*
 * Copyright 2018 Confluent Inc.
 *
 * Licensed under the Confluent Community License (the "License"); you may not use
 * this file except in compliance with the License.  You may obtain a copy of the
 * License at
 *
 * http://www.confluent.io/confluent-community-license
 *
 * Unless required by applicable law or agreed to in writing, software
 * distributed under the License is distributed on an "AS IS" BASIS, WITHOUT
 * WARRANTIES OF ANY KIND, either express or implied.  See the License for the
 * specific language governing permissions and limitations under the License.
 */

package io.confluent.connect.s3;

import com.amazonaws.ClientConfiguration;
import com.amazonaws.auth.AWSCredentialsProvider;
import com.amazonaws.auth.DefaultAWSCredentialsProviderChain;
import com.amazonaws.regions.RegionUtils;
import com.amazonaws.regions.Regions;
import com.amazonaws.services.s3.model.CannedAccessControlList;
import com.amazonaws.services.s3.model.SSEAlgorithm;
import org.apache.kafka.common.Configurable;
import org.apache.kafka.common.config.AbstractConfig;
import org.apache.kafka.common.config.ConfigDef;
import org.apache.kafka.common.config.ConfigDef.Importance;
import org.apache.kafka.common.config.ConfigDef.Type;
import org.apache.kafka.common.config.ConfigDef.Width;
import org.apache.kafka.common.config.ConfigException;
import org.apache.kafka.common.config.types.Password;
import org.apache.kafka.common.utils.Utils;
import org.apache.kafka.connect.errors.ConnectException;
import org.apache.parquet.hadoop.metadata.CompressionCodecName;

import java.util.ArrayList;
import java.util.Arrays;
import java.util.Collections;
import java.util.HashMap;
import java.util.HashSet;
import java.util.LinkedList;
import java.util.List;
import java.util.Locale;
import java.util.Map;
import java.util.Set;
import java.util.concurrent.TimeUnit;
<<<<<<< HEAD
import java.util.function.Function;
import java.util.stream.Collectors;
=======
import java.util.stream.Collectors;
import java.util.stream.IntStream;
import java.util.zip.Deflater;
>>>>>>> 08ba707b

import io.confluent.connect.s3.format.avro.AvroFormat;
import io.confluent.connect.s3.format.bytearray.ByteArrayFormat;
import io.confluent.connect.s3.format.json.JsonFormat;
import io.confluent.connect.s3.format.parquet.ParquetFormat;
import io.confluent.connect.s3.storage.CompressionType;
import io.confluent.connect.s3.storage.S3Storage;
import io.confluent.connect.storage.StorageSinkConnectorConfig;
import io.confluent.connect.storage.common.ComposableConfig;
import io.confluent.connect.storage.common.GenericRecommender;
import io.confluent.connect.storage.common.ParentValueRecommender;
import io.confluent.connect.storage.common.StorageCommonConfig;
import io.confluent.connect.storage.partitioner.DailyPartitioner;
import io.confluent.connect.storage.partitioner.DefaultPartitioner;
import io.confluent.connect.storage.partitioner.FieldPartitioner;
import io.confluent.connect.storage.partitioner.HourlyPartitioner;
import io.confluent.connect.storage.partitioner.PartitionerConfig;
import io.confluent.connect.storage.partitioner.TimeBasedPartitioner;

import static org.apache.kafka.common.config.ConfigDef.Range.atLeast;

public class S3SinkConnectorConfig extends StorageSinkConnectorConfig {

  // S3 Group
  public static final String S3_BUCKET_CONFIG = "s3.bucket.name";

  public static final String SSEA_CONFIG = "s3.ssea.name";
  public static final String SSEA_DEFAULT = "";

  public static final String SSE_CUSTOMER_KEY = "s3.sse.customer.key";
  public static final Password SSE_CUSTOMER_KEY_DEFAULT = new Password(null);

  public static final String SSE_KMS_KEY_ID_CONFIG = "s3.sse.kms.key.id";
  public static final String SSE_KMS_KEY_ID_DEFAULT = "";

  public static final String PART_SIZE_CONFIG = "s3.part.size";
  public static final int PART_SIZE_DEFAULT = 25 * 1024 * 1024;

  public static final String WAN_MODE_CONFIG = "s3.wan.mode";
  private static final boolean WAN_MODE_DEFAULT = false;

  public static final String CREDENTIALS_PROVIDER_CLASS_CONFIG = "s3.credentials.provider.class";
  public static final Class<? extends AWSCredentialsProvider> CREDENTIALS_PROVIDER_CLASS_DEFAULT =
      DefaultAWSCredentialsProviderChain.class;
  /**
   * The properties that begin with this prefix will be used to configure a class, specified by
   * {@code s3.credentials.provider.class} if it implements {@link Configurable}.
   */
  public static final String CREDENTIALS_PROVIDER_CONFIG_PREFIX =
      CREDENTIALS_PROVIDER_CLASS_CONFIG.substring(
          0,
          CREDENTIALS_PROVIDER_CLASS_CONFIG.lastIndexOf(".") + 1
      );

  public static final String REGION_CONFIG = "s3.region";
  public static final String REGION_DEFAULT = Regions.DEFAULT_REGION.getName();

  public static final String ACL_CANNED_CONFIG = "s3.acl.canned";
  public static final String ACL_CANNED_DEFAULT = null;

  public static final String COMPRESSION_TYPE_CONFIG = "s3.compression.type";
  public static final String COMPRESSION_TYPE_DEFAULT = "none";

  public static final String COMPRESSION_LEVEL_CONFIG = "s3.compression.level";
  public static final int COMPRESSION_LEVEL_DEFAULT = Deflater.DEFAULT_COMPRESSION;
  private static final CompressionLevelValidator COMPRESSION_LEVEL_VALIDATOR =
      new CompressionLevelValidator();

  public static final String S3_PART_RETRIES_CONFIG = "s3.part.retries";
  public static final int S3_PART_RETRIES_DEFAULT = 3;

  public static final String FORMAT_BYTEARRAY_EXTENSION_CONFIG = "format.bytearray.extension";
  public static final String FORMAT_BYTEARRAY_EXTENSION_DEFAULT = ".bin";

  public static final String FORMAT_BYTEARRAY_LINE_SEPARATOR_CONFIG = "format.bytearray.separator";
  public static final String FORMAT_BYTEARRAY_LINE_SEPARATOR_DEFAULT = System.lineSeparator();

  public static final String S3_PROXY_URL_CONFIG = "s3.proxy.url";
  public static final String S3_PROXY_URL_DEFAULT = "";

  public static final String S3_PROXY_USER_CONFIG = "s3.proxy.user";
  public static final String S3_PROXY_USER_DEFAULT = null;

  public static final String S3_PROXY_PASS_CONFIG = "s3.proxy.password";
  public static final Password S3_PROXY_PASS_DEFAULT = new Password(null);

  public static final String HEADERS_USE_EXPECT_CONTINUE_CONFIG =
      "s3.http.send.expect.continue";
  public static final boolean HEADERS_USE_EXPECT_CONTINUE_DEFAULT =
      ClientConfiguration.DEFAULT_USE_EXPECT_CONTINUE;

  public static final String BEHAVIOR_ON_NULL_VALUES_CONFIG = "behavior.on.null.values";
  public static final String BEHAVIOR_ON_NULL_VALUES_DEFAULT = BehaviorOnNullValues.FAIL.toString();

  /**
   * Maximum back-off time when retrying failed requests.
   */
  public static final int S3_RETRY_MAX_BACKOFF_TIME_MS = (int) TimeUnit.HOURS.toMillis(24);

  public static final String S3_RETRY_BACKOFF_CONFIG = "s3.retry.backoff.ms";
  public static final int S3_RETRY_BACKOFF_DEFAULT = 200;

  private final String name;

  private final StorageCommonConfig commonConfig;
  private final PartitionerConfig partitionerConfig;

  private final Map<String, ComposableConfig> propertyToConfig = new HashMap<>();
  private final Set<AbstractConfig> allConfigs = new HashSet<>();

  private static final GenericRecommender STORAGE_CLASS_RECOMMENDER = new GenericRecommender();
  private static final GenericRecommender FORMAT_CLASS_RECOMMENDER = new GenericRecommender();
  private static final GenericRecommender PARTITIONER_CLASS_RECOMMENDER = new GenericRecommender();
  private static final ParentValueRecommender AVRO_COMPRESSION_RECOMMENDER
      = new ParentValueRecommender(FORMAT_CLASS_CONFIG, AvroFormat.class, AVRO_SUPPORTED_CODECS);
  private static final ParquetCodecRecommender PARQUET_COMPRESSION_RECOMMENDER =
      new ParquetCodecRecommender();

  static {
    STORAGE_CLASS_RECOMMENDER.addValidValues(
        Arrays.<Object>asList(S3Storage.class)
    );

    FORMAT_CLASS_RECOMMENDER.addValidValues(
        Arrays.<Object>asList(
            AvroFormat.class,
            JsonFormat.class,
            ByteArrayFormat.class,
            ParquetFormat.class
        )
    );

    PARTITIONER_CLASS_RECOMMENDER.addValidValues(
        Arrays.<Object>asList(
            DefaultPartitioner.class,
            HourlyPartitioner.class,
            DailyPartitioner.class,
            TimeBasedPartitioner.class,
            FieldPartitioner.class
        )
    );
  }

  public static ConfigDef newConfigDef() {
    ConfigDef configDef = StorageSinkConnectorConfig.newConfigDef(
        FORMAT_CLASS_RECOMMENDER,
        AVRO_COMPRESSION_RECOMMENDER
    );

    final String connectorGroup = "Connector";
    final int latestOrderInGroup = configDef.configKeys().values().stream()
        .filter(c -> connectorGroup.equalsIgnoreCase(c.group))
        .map(c -> c.orderInGroup)
        .max(Integer::compare).orElse(0);

    StorageSinkConnectorConfig.enableParquetConfig(
        configDef,
        PARQUET_COMPRESSION_RECOMMENDER,
        connectorGroup,
        latestOrderInGroup
    );

    {
      final String group = "S3";
      int orderInGroup = 0;

      configDef.define(
          S3_BUCKET_CONFIG,
          Type.STRING,
          Importance.HIGH,
          "The S3 Bucket.",
          group,
          ++orderInGroup,
          Width.LONG,
          "S3 Bucket"
      );

      configDef.define(
          REGION_CONFIG,
          Type.STRING,
          REGION_DEFAULT,
          new RegionValidator(),
          Importance.MEDIUM,
          "The AWS region to be used the connector.",
          group,
          ++orderInGroup,
          Width.LONG,
          "AWS region",
          new RegionRecommender()
      );

      configDef.define(
          PART_SIZE_CONFIG,
          Type.INT,
          PART_SIZE_DEFAULT,
          new PartRange(),
          Importance.HIGH,
          "The Part Size in S3 Multi-part Uploads.",
          group,
          ++orderInGroup,
          Width.LONG,
          "S3 Part Size"
      );

      configDef.define(
          CREDENTIALS_PROVIDER_CLASS_CONFIG,
          Type.CLASS,
          CREDENTIALS_PROVIDER_CLASS_DEFAULT,
          new CredentialsProviderValidator(),
          Importance.LOW,
          "Credentials provider or provider chain to use for authentication to AWS. By default "
              + "the connector uses ``DefaultAWSCredentialsProviderChain``.",
          group,
          ++orderInGroup,
          Width.LONG,
          "AWS Credentials Provider Class"
      );

      List<String> validSsea = new ArrayList<>(SSEAlgorithm.values().length + 1);
      validSsea.add("");
      for (SSEAlgorithm algo : SSEAlgorithm.values()) {
        validSsea.add(algo.toString());
      }
      configDef.define(
          SSEA_CONFIG,
          Type.STRING,
          SSEA_DEFAULT,
          ConfigDef.ValidString.in(validSsea.toArray(new String[validSsea.size()])),
          Importance.LOW,
          "The S3 Server Side Encryption Algorithm.",
          group,
          ++orderInGroup,
          Width.LONG,
          "S3 Server Side Encryption Algorithm",
          new SseAlgorithmRecommender()
      );

      configDef.define(
          SSE_CUSTOMER_KEY,
          Type.PASSWORD,
          SSE_CUSTOMER_KEY_DEFAULT,
          Importance.LOW,
          "The S3 Server Side Encryption Customer-Provided Key (SSE-C).",
          group,
          ++orderInGroup,
          Width.LONG,
          "S3 Server Side Encryption Customer-Provided Key (SSE-C)"
      );

      configDef.define(
          SSE_KMS_KEY_ID_CONFIG,
          Type.STRING,
          SSE_KMS_KEY_ID_DEFAULT,
          Importance.LOW,
          "The name of the AWS Key Management Service (AWS-KMS) key to be used for server side "
              + "encryption of the S3 objects. No encryption is used when no key is provided, but"
              + " it is enabled when ``" + SSEAlgorithm.KMS + "`` is specified as encryption "
              + "algorithm with a valid key name.",
          group,
          ++orderInGroup,
          Width.LONG,
          "S3 Server Side Encryption Key",
          new SseKmsKeyIdRecommender()
      );

      configDef.define(
          ACL_CANNED_CONFIG,
          Type.STRING,
          ACL_CANNED_DEFAULT,
          new CannedAclValidator(),
          Importance.LOW,
          "An S3 canned ACL header value to apply when writing objects.",
          group,
          ++orderInGroup,
          Width.LONG,
          "S3 Canned ACL"
      );

      configDef.define(
          WAN_MODE_CONFIG,
          Type.BOOLEAN,
          WAN_MODE_DEFAULT,
          Importance.MEDIUM,
          "Use S3 accelerated endpoint.",
          group,
          ++orderInGroup,
          Width.LONG,
          "S3 accelerated endpoint enabled"
      );

      configDef.define(
          COMPRESSION_TYPE_CONFIG,
          Type.STRING,
          COMPRESSION_TYPE_DEFAULT,
          new CompressionTypeValidator(),
          Importance.LOW,
          "Compression type for files written to S3. "
          + "Applied when using JsonFormat or ByteArrayFormat. "
          + "Available values: none, gzip.",
          group,
          ++orderInGroup,
          Width.LONG,
          "Compression type"
      );

      configDef.define(
          COMPRESSION_LEVEL_CONFIG,
          Type.INT,
          COMPRESSION_LEVEL_DEFAULT,
          COMPRESSION_LEVEL_VALIDATOR,
          Importance.LOW,
          "Compression level for files written to S3. "
              + "Applied when using JsonFormat or ByteArrayFormat. ",
          group,
          ++orderInGroup,
          Width.LONG,
          "Compression type",
          COMPRESSION_LEVEL_VALIDATOR
      );

      configDef.define(
          S3_PART_RETRIES_CONFIG,
          Type.INT,
          S3_PART_RETRIES_DEFAULT,
          atLeast(0),
          Importance.MEDIUM,
          "Maximum number of retry attempts for failed requests. Zero means no retries. "
              + "The actual number of attempts is determined by the S3 client based on multiple "
              + "factors including, but not limited to: the value of this parameter, type of "
              + "exception occurred, and throttling settings of the underlying S3 client.",
          group,
          ++orderInGroup,
          Width.LONG,
          "S3 Part Upload Retries"
      );

      configDef.define(
          S3_RETRY_BACKOFF_CONFIG,
          Type.LONG,
          S3_RETRY_BACKOFF_DEFAULT,
          atLeast(0L),
          Importance.LOW,
          "How long to wait in milliseconds before attempting the first retry "
              + "of a failed S3 request. Upon a failure, this connector may wait up to twice as "
              + "long as the previous wait, up to the maximum number of retries. "
              + "This avoids retrying in a tight loop under failure scenarios.",
          group,
          ++orderInGroup,
          Width.SHORT,
          "Retry Backoff (ms)"
      );

      configDef.define(
          FORMAT_BYTEARRAY_EXTENSION_CONFIG,
          Type.STRING,
          FORMAT_BYTEARRAY_EXTENSION_DEFAULT,
          Importance.LOW,
          String.format(
              "Output file extension for ByteArrayFormat. Defaults to ``%s``.",
              FORMAT_BYTEARRAY_EXTENSION_DEFAULT
          ),
          group,
          ++orderInGroup,
          Width.LONG,
          "Output file extension for ByteArrayFormat"
      );

      configDef.define(
          FORMAT_BYTEARRAY_LINE_SEPARATOR_CONFIG,
          Type.STRING,
          // Because ConfigKey automatically trims strings, we cannot set
          // the default here and instead inject null;
          // the default is applied in getFormatByteArrayLineSeparator().
          null,
          Importance.LOW,
          "String inserted between records for ByteArrayFormat. "
              + "Defaults to ``System.lineSeparator()`` "
              + "and may contain escape sequences like ``\\n``. "
              + "An input record that contains the line separator will look like "
              + "multiple records in the output S3 object.",
          group,
          ++orderInGroup,
          Width.LONG,
          "Line separator ByteArrayFormat"
      );

      configDef.define(
          S3_PROXY_URL_CONFIG,
          Type.STRING,
          S3_PROXY_URL_DEFAULT,
          Importance.LOW,
          "S3 Proxy settings encoded in URL syntax. This property is meant to be used only if you"
              + " need to access S3 through a proxy.",
          group,
          ++orderInGroup,
          Width.LONG,
          "S3 Proxy Settings"
      );

      configDef.define(
          S3_PROXY_USER_CONFIG,
          Type.STRING,
          S3_PROXY_USER_DEFAULT,
          Importance.LOW,
          "S3 Proxy User. This property is meant to be used only if you"
              + " need to access S3 through a proxy. Using ``"
              + S3_PROXY_USER_CONFIG
              + "`` instead of embedding the username and password in ``"
              + S3_PROXY_URL_CONFIG
              + "`` allows the password to be hidden in the logs.",
          group,
          ++orderInGroup,
          Width.LONG,
          "S3 Proxy User"
      );

      configDef.define(
          S3_PROXY_PASS_CONFIG,
          Type.PASSWORD,
          S3_PROXY_PASS_DEFAULT,
          Importance.LOW,
          "S3 Proxy Password. This property is meant to be used only if you"
              + " need to access S3 through a proxy. Using ``"
              + S3_PROXY_PASS_CONFIG
              + "`` instead of embedding the username and password in ``"
              + S3_PROXY_URL_CONFIG
              + "`` allows the password to be hidden in the logs.",
          group,
          ++orderInGroup,
          Width.LONG,
          "S3 Proxy Password"
      );

      configDef.define(
          HEADERS_USE_EXPECT_CONTINUE_CONFIG,
          Type.BOOLEAN,
          HEADERS_USE_EXPECT_CONTINUE_DEFAULT,
          Importance.LOW,
          "Enable or disable use of the HTTP/1.1 handshake using EXPECT: 100-CONTINUE during "
              + "multi-part upload. If true, the client will wait for a 100 (CONTINUE) response "
              + "before sending the request body. Else, the client uploads the entire request "
              + "body without checking if the server is willing to accept the request.",
          group,
          ++orderInGroup,
          Width.SHORT,
          "S3 HTTP Send Uses Expect Continue"
      );

      configDef.define(
          BEHAVIOR_ON_NULL_VALUES_CONFIG,
          Type.STRING,
          BEHAVIOR_ON_NULL_VALUES_DEFAULT,
          BehaviorOnNullValues.VALIDATOR,
          Importance.LOW,
          "How to handle records with a null value (i.e. Kafka tombstone records)."
              + " Valid options are 'ignore' and 'fail'.",
          group,
          ++orderInGroup,
          Width.SHORT,
          "Behavior for null-valued records"
      );

    }
    return configDef;
  }

  public S3SinkConnectorConfig(Map<String, String> props) {
    this(newConfigDef(), props);
  }

  protected S3SinkConnectorConfig(ConfigDef configDef, Map<String, String> props) {
    super(configDef, props);
    ConfigDef storageCommonConfigDef = StorageCommonConfig.newConfigDef(STORAGE_CLASS_RECOMMENDER);
    commonConfig = new StorageCommonConfig(storageCommonConfigDef, originalsStrings());
    ConfigDef partitionerConfigDef = PartitionerConfig.newConfigDef(PARTITIONER_CLASS_RECOMMENDER);
    partitionerConfig = new PartitionerConfig(partitionerConfigDef, originalsStrings());

    this.name = parseName(originalsStrings());
    addToGlobal(partitionerConfig);
    addToGlobal(commonConfig);
    addToGlobal(this);
  }

  private void addToGlobal(AbstractConfig config) {
    allConfigs.add(config);
    addConfig(config.values(), (ComposableConfig) config);
  }

  private void addConfig(Map<String, ?> parsedProps, ComposableConfig config) {
    for (String key : parsedProps.keySet()) {
      propertyToConfig.put(key, config);
    }
  }

  public String getBucketName() {
    return getString(S3_BUCKET_CONFIG);
  }

  public String getSsea() {
    return getString(SSEA_CONFIG);
  }

  public String getSseCustomerKey() {
    return getPassword(SSE_CUSTOMER_KEY).value();
  }

  public String getSseKmsKeyId() {
    return getString(SSE_KMS_KEY_ID_CONFIG);
  }

  public boolean useExpectContinue() {
    return getBoolean(HEADERS_USE_EXPECT_CONTINUE_CONFIG);
  }

  public CannedAccessControlList getCannedAcl() {
    return CannedAclValidator.ACLS_BY_HEADER_VALUE.get(getString(ACL_CANNED_CONFIG));
  }

  public int getPartSize() {
    return getInt(PART_SIZE_CONFIG);
  }

  @SuppressWarnings("unchecked")
  public AWSCredentialsProvider getCredentialsProvider() {
    try {
      AWSCredentialsProvider provider = ((Class<? extends AWSCredentialsProvider>)
          getClass(S3SinkConnectorConfig.CREDENTIALS_PROVIDER_CLASS_CONFIG)).newInstance();

      if (provider instanceof Configurable) {
        Map<String, Object> configs = originalsWithPrefix(CREDENTIALS_PROVIDER_CONFIG_PREFIX);
        configs.remove(CREDENTIALS_PROVIDER_CLASS_CONFIG.substring(
            CREDENTIALS_PROVIDER_CONFIG_PREFIX.length(),
            CREDENTIALS_PROVIDER_CLASS_CONFIG.length()
        ));
        ((Configurable) provider).configure(configs);
      }

      return provider;
    } catch (IllegalAccessException | InstantiationException e) {
      throw new ConnectException(
          "Invalid class for: " + S3SinkConnectorConfig.CREDENTIALS_PROVIDER_CLASS_CONFIG,
          e
      );
    }
  }

  public CompressionType getCompressionType() {
    return CompressionType.forName(getString(COMPRESSION_TYPE_CONFIG));
  }

<<<<<<< HEAD
  public CompressionCodecName parquetCompressionCodecName() {
    return "none".equalsIgnoreCase(getString(PARQUET_CODEC_CONFIG))
           ? CompressionCodecName.fromConf(null)
           : CompressionCodecName.fromConf(getString(PARQUET_CODEC_CONFIG));
=======
  public int getCompressionLevel() {
    return getInt(COMPRESSION_LEVEL_CONFIG);
>>>>>>> 08ba707b
  }

  public int getS3PartRetries() {
    return getInt(S3_PART_RETRIES_CONFIG);
  }

  public String getByteArrayExtension() {
    return getString(FORMAT_BYTEARRAY_EXTENSION_CONFIG);
  }

  public String getFormatByteArrayLineSeparator() {
    // White space is significant for line separators, but ConfigKey trims it out,
    // so we need to check the originals rather than using the normal machinery.
    if (originalsStrings().containsKey(FORMAT_BYTEARRAY_LINE_SEPARATOR_CONFIG)) {
      return originalsStrings().get(FORMAT_BYTEARRAY_LINE_SEPARATOR_CONFIG);
    }
    return FORMAT_BYTEARRAY_LINE_SEPARATOR_DEFAULT;
  }

  protected static String parseName(Map<String, String> props) {
    String nameProp = props.get("name");
    return nameProp != null ? nameProp : "S3-sink";
  }

  public String getName() {
    return name;
  }

  @Override
  public Object get(String key) {
    ComposableConfig config = propertyToConfig.get(key);
    if (config == null) {
      throw new ConfigException(String.format("Unknown configuration '%s'", key));
    }
    return config == this ? super.get(key) : config.get(key);
  }

  public Map<String, ?> plainValues() {
    Map<String, Object> map = new HashMap<>();
    for (AbstractConfig config : allConfigs) {
      map.putAll(config.values());
    }
    return map;
  }

  private static class PartRange implements ConfigDef.Validator {
    // S3 specific limit
    final int min = 5 * 1024 * 1024;
    // Connector specific
    final int max = Integer.MAX_VALUE;

    @Override
    public void ensureValid(String name, Object value) {
      if (value == null) {
        throw new ConfigException(name, value, "Part size must be non-null");
      }
      Number number = (Number) value;
      if (number.longValue() < min) {
        throw new ConfigException(
            name,
            value,
            "Part size must be at least: " + min + " bytes (5MB)"
        );
      }
      if (number.longValue() > max) {
        throw new ConfigException(
            name,
            value,
            "Part size must be no more: " + Integer.MAX_VALUE + " bytes (~2GB)"
        );
      }
    }

    public String toString() {
      return "[" + min + ",...," + max + "]";
    }
  }

  private static class RegionRecommender implements ConfigDef.Recommender {
    @Override
    public List<Object> validValues(String name, Map<String, Object> connectorConfigs) {
      return Arrays.<Object>asList(RegionUtils.getRegions());
    }

    @Override
    public boolean visible(String name, Map<String, Object> connectorConfigs) {
      return true;
    }
  }

  private static class RegionValidator implements ConfigDef.Validator {
    @Override
    public void ensureValid(String name, Object region) {
      String regionStr = ((String) region).toLowerCase().trim();
      if (RegionUtils.getRegion(regionStr) == null) {
        throw new ConfigException(
            name,
            region,
            "Value must be one of: " + Utils.join(RegionUtils.getRegions(), ", ")
        );
      }
    }

    @Override
    public String toString() {
      return "[" + Utils.join(RegionUtils.getRegions(), ", ") + "]";
    }
  }

  private static class CompressionTypeValidator implements ConfigDef.Validator {
    public static final Map<String, CompressionType> TYPES_BY_NAME = new HashMap<>();
    public static final String ALLOWED_VALUES;

    static {
      List<String> names = new ArrayList<>();
      for (CompressionType compressionType : CompressionType.values()) {
        TYPES_BY_NAME.put(compressionType.name, compressionType);
        names.add(compressionType.name);
      }
      ALLOWED_VALUES = Utils.join(names, ", ");
    }

    @Override
    public void ensureValid(String name, Object compressionType) {
      String compressionTypeString = ((String) compressionType).trim();
      if (!TYPES_BY_NAME.containsKey(compressionTypeString)) {
        throw new ConfigException(name, compressionType, "Value must be one of: " + ALLOWED_VALUES);
      }
    }

    @Override
    public String toString() {
      return "[" + ALLOWED_VALUES + "]";
    }
  }

<<<<<<< HEAD
  private static class ParquetCodecRecommender extends ParentValueRecommender
      implements ConfigDef.Validator {
    public static final Map<String, CompressionCodecName> TYPES_BY_NAME;
    public static final List<String> ALLOWED_VALUES;

    static {
      TYPES_BY_NAME = Arrays.stream(CompressionCodecName.values())
          .filter(c -> !CompressionCodecName.UNCOMPRESSED.equals(c))
          .collect(Collectors.toMap(c -> c.name().toLowerCase(), Function.identity()));
      TYPES_BY_NAME.put("none", CompressionCodecName.UNCOMPRESSED);
      ALLOWED_VALUES = new ArrayList<>(TYPES_BY_NAME.keySet());
      // Not a hard requirement but this call usually puts 'none' first in the list of allowed
      // values
      Collections.reverse(ALLOWED_VALUES);
    }

    public ParquetCodecRecommender() {
      super(FORMAT_CLASS_CONFIG, ParquetFormat.class, ALLOWED_VALUES.toArray());
    }

    @Override
    public void ensureValid(String name, Object compressionCodecName) {
      String compressionCodecNameString = ((String) compressionCodecName).trim();
      if (!TYPES_BY_NAME.containsKey(compressionCodecNameString)) {
        throw new ConfigException(name, compressionCodecName,
            "Value must be one of: " + ALLOWED_VALUES);
      }
    }

    @Override
    public String toString() {
      return "[" + Utils.join(ALLOWED_VALUES, ", ") + "]";

=======
  private static class CompressionLevelValidator
      implements ConfigDef.Validator, ConfigDef.Recommender {
    private static final int MIN = -1;
    private static final int MAX = 9;
    private static final ConfigDef.Range validRange = ConfigDef.Range.between(MIN, MAX);

    @Override
    public void ensureValid(String name, Object compressionLevel) {
      validRange.ensureValid(name, compressionLevel);
    }

    @Override
    public String toString() {
      return "-1 for system default, or " + validRange.toString() + " for levels between no "
          + "compression and best compression";
    }

    @Override
    public List<Object> validValues(String s, Map<String, Object> map) {
      return IntStream.range(MIN, MAX).boxed().collect(Collectors.toList());
    }

    @Override
    public boolean visible(String s, Map<String, Object> map) {
      return true;
>>>>>>> 08ba707b
    }
  }

  private static class CannedAclValidator implements ConfigDef.Validator {
    public static final Map<String, CannedAccessControlList> ACLS_BY_HEADER_VALUE = new HashMap<>();
    public static final String ALLOWED_VALUES;

    static {
      List<String> aclHeaderValues = new ArrayList<>();
      for (CannedAccessControlList acl : CannedAccessControlList.values()) {
        ACLS_BY_HEADER_VALUE.put(acl.toString(), acl);
        aclHeaderValues.add(acl.toString());
      }
      ALLOWED_VALUES = Utils.join(aclHeaderValues, ", ");
    }

    @Override
    public void ensureValid(String name, Object cannedAcl) {
      if (cannedAcl == null) {
        return;
      }
      String aclStr = ((String) cannedAcl).trim();
      if (!ACLS_BY_HEADER_VALUE.containsKey(aclStr)) {
        throw new ConfigException(name, cannedAcl, "Value must be one of: " + ALLOWED_VALUES);
      }
    }

    @Override
    public String toString() {
      return "[" + ALLOWED_VALUES + "]";
    }
  }

  private static class CredentialsProviderValidator implements ConfigDef.Validator {
    @Override
    public void ensureValid(String name, Object provider) {
      if (provider != null && provider instanceof Class
              && AWSCredentialsProvider.class.isAssignableFrom((Class<?>) provider)) {
        return;
      }
      throw new ConfigException(
          name,
          provider,
          "Class must extend: " + AWSCredentialsProvider.class
      );
    }

    @Override
    public String toString() {
      return "Any class implementing: " + AWSCredentialsProvider.class;
    }
  }

  private static class SseAlgorithmRecommender implements ConfigDef.Recommender {
    @Override
    public List<Object> validValues(String name, Map<String, Object> connectorConfigs) {
      List<SSEAlgorithm> list = Arrays.asList(SSEAlgorithm.values());
      return new ArrayList<Object>(list);
    }

    @Override
    public boolean visible(String name, Map<String, Object> connectorConfigs) {
      return true;
    }
  }

  public static class SseKmsKeyIdRecommender implements ConfigDef.Recommender {
    public SseKmsKeyIdRecommender() {
    }

    @Override
    public List<Object> validValues(String name, Map<String, Object> connectorConfigs) {
      return new LinkedList<>();
    }

    @Override
    public boolean visible(String name, Map<String, Object> connectorConfigs) {
      return SSEAlgorithm.KMS.toString()
          .equalsIgnoreCase((String) connectorConfigs.get(SSEA_CONFIG));
    }
  }

  public static ConfigDef getConfig() {
    // Define the names of the configurations we're going to override
    Set<String> skip = new HashSet<>();
    skip.add(StorageSinkConnectorConfig.SHUTDOWN_TIMEOUT_CONFIG);

    // Order added is important, so that group order is maintained
    ConfigDef visible = new ConfigDef();
    addAllConfigKeys(visible, newConfigDef(), skip);
    addAllConfigKeys(visible, StorageCommonConfig.newConfigDef(STORAGE_CLASS_RECOMMENDER), skip);
    addAllConfigKeys(visible, PartitionerConfig.newConfigDef(PARTITIONER_CLASS_RECOMMENDER), skip);

    return visible;
  }

  private static void addAllConfigKeys(ConfigDef container, ConfigDef other, Set<String> skip) {
    for (ConfigDef.ConfigKey key : other.configKeys().values()) {
      if (skip != null && !skip.contains(key.name)) {
        container.define(key);
      }
    }
  }

  public String nullValueBehavior() {
    return getString(BEHAVIOR_ON_NULL_VALUES_CONFIG);
  }

  public enum BehaviorOnNullValues {
    IGNORE,
    FAIL;

    public static final ConfigDef.Validator VALIDATOR = new ConfigDef.Validator() {
      private final ConfigDef.ValidString validator = ConfigDef.ValidString.in(names());

      @Override
      public void ensureValid(String name, Object value) {
        if (value instanceof String) {
          value = ((String) value).toLowerCase(Locale.ROOT);
        }
        validator.ensureValid(name, value);
      }

      // Overridden here so that ConfigDef.toEnrichedRst shows possible values correctly
      @Override
      public String toString() {
        return validator.toString();
      }

    };

    public static String[] names() {
      BehaviorOnNullValues[] behaviors = values();
      String[] result = new String[behaviors.length];

      for (int i = 0; i < behaviors.length; i++) {
        result[i] = behaviors[i].toString();
      }

      return result;
    }

    @Override
    public String toString() {
      return name().toLowerCase(Locale.ROOT);
    }
  }

  public static void main(String[] args) {
    System.out.println(getConfig().toEnrichedRst());
  }

}<|MERGE_RESOLUTION|>--- conflicted
+++ resolved
@@ -45,14 +45,10 @@
 import java.util.Map;
 import java.util.Set;
 import java.util.concurrent.TimeUnit;
-<<<<<<< HEAD
 import java.util.function.Function;
-import java.util.stream.Collectors;
-=======
 import java.util.stream.Collectors;
 import java.util.stream.IntStream;
 import java.util.zip.Deflater;
->>>>>>> 08ba707b
 
 import io.confluent.connect.s3.format.avro.AvroFormat;
 import io.confluent.connect.s3.format.bytearray.ByteArrayFormat;
@@ -603,15 +599,14 @@
     return CompressionType.forName(getString(COMPRESSION_TYPE_CONFIG));
   }
 
-<<<<<<< HEAD
+  public int getCompressionLevel() {
+    return getInt(COMPRESSION_LEVEL_CONFIG);
+  }
+
   public CompressionCodecName parquetCompressionCodecName() {
     return "none".equalsIgnoreCase(getString(PARQUET_CODEC_CONFIG))
            ? CompressionCodecName.fromConf(null)
            : CompressionCodecName.fromConf(getString(PARQUET_CODEC_CONFIG));
-=======
-  public int getCompressionLevel() {
-    return getInt(COMPRESSION_LEVEL_CONFIG);
->>>>>>> 08ba707b
   }
 
   public int getS3PartRetries() {
@@ -748,7 +743,34 @@
     }
   }
 
-<<<<<<< HEAD
+  private static class CompressionLevelValidator
+      implements ConfigDef.Validator, ConfigDef.Recommender {
+    private static final int MIN = -1;
+    private static final int MAX = 9;
+    private static final ConfigDef.Range validRange = ConfigDef.Range.between(MIN, MAX);
+
+    @Override
+    public void ensureValid(String name, Object compressionLevel) {
+      validRange.ensureValid(name, compressionLevel);
+    }
+
+    @Override
+    public String toString() {
+      return "-1 for system default, or " + validRange.toString() + " for levels between no "
+          + "compression and best compression";
+    }
+
+    @Override
+    public List<Object> validValues(String s, Map<String, Object> map) {
+      return IntStream.range(MIN, MAX).boxed().collect(Collectors.toList());
+    }
+
+    @Override
+    public boolean visible(String s, Map<String, Object> map) {
+      return true;
+    }
+  }
+
   private static class ParquetCodecRecommender extends ParentValueRecommender
       implements ConfigDef.Validator {
     public static final Map<String, CompressionCodecName> TYPES_BY_NAME;
@@ -781,34 +803,6 @@
     @Override
     public String toString() {
       return "[" + Utils.join(ALLOWED_VALUES, ", ") + "]";
-
-=======
-  private static class CompressionLevelValidator
-      implements ConfigDef.Validator, ConfigDef.Recommender {
-    private static final int MIN = -1;
-    private static final int MAX = 9;
-    private static final ConfigDef.Range validRange = ConfigDef.Range.between(MIN, MAX);
-
-    @Override
-    public void ensureValid(String name, Object compressionLevel) {
-      validRange.ensureValid(name, compressionLevel);
-    }
-
-    @Override
-    public String toString() {
-      return "-1 for system default, or " + validRange.toString() + " for levels between no "
-          + "compression and best compression";
-    }
-
-    @Override
-    public List<Object> validValues(String s, Map<String, Object> map) {
-      return IntStream.range(MIN, MAX).boxed().collect(Collectors.toList());
-    }
-
-    @Override
-    public boolean visible(String s, Map<String, Object> map) {
-      return true;
->>>>>>> 08ba707b
     }
   }
 
