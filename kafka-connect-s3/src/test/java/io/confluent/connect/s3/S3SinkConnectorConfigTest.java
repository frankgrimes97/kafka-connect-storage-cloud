/*
 * Copyright 2018 Confluent Inc.
 *
 * Licensed under the Confluent Community License (the "License"); you may not use
 * this file except in compliance with the License.  You may obtain a copy of the
 * License at
 *
 * http://www.confluent.io/confluent-community-license
 *
 * Unless required by applicable law or agreed to in writing, software
 * distributed under the License is distributed on an "AS IS" BASIS, WITHOUT
 * WARRANTIES OF ANY KIND, either express or implied.  See the License for the
 * specific language governing permissions and limitations under the License.
 */

package io.confluent.connect.s3;

import com.amazonaws.ClientConfiguration;
import com.amazonaws.auth.AWSCredentialsProvider;
import io.confluent.connect.s3.format.bytearray.ByteArrayFormat;
import io.confluent.connect.s3.format.parquet.ParquetFormat;
import org.apache.kafka.common.config.ConfigException;
import org.apache.kafka.common.config.ConfigValue;
import org.apache.kafka.connect.sink.SinkRecord;
import org.junit.After;
import org.apache.parquet.hadoop.metadata.CompressionCodecName;
import org.junit.Before;
import org.junit.Rule;
import org.junit.Test;
import org.junit.rules.ExpectedException;

import java.util.Arrays;
import java.util.HashMap;
import java.util.List;
import java.util.Map;
import java.util.stream.Collectors;
import java.util.stream.IntStream;

import io.confluent.connect.s3.auth.AwsAssumeRoleCredentialsProvider;
import io.confluent.connect.s3.format.avro.AvroFormat;
import io.confluent.connect.s3.format.json.JsonFormat;
import io.confluent.connect.s3.storage.S3Storage;
import io.confluent.connect.storage.common.StorageCommonConfig;
import io.confluent.connect.storage.partitioner.DailyPartitioner;
import io.confluent.connect.storage.partitioner.DefaultPartitioner;
import io.confluent.connect.storage.partitioner.FieldPartitioner;
import io.confluent.connect.storage.partitioner.HourlyPartitioner;
import io.confluent.connect.storage.partitioner.Partitioner;
import io.confluent.connect.storage.partitioner.PartitionerConfig;
import io.confluent.connect.storage.partitioner.TimeBasedPartitioner;
import io.confluent.connect.avro.AvroDataConfig;

import static org.junit.Assert.assertEquals;
import static org.junit.Assert.assertNull;
import static org.junit.Assert.assertTrue;
import static org.junit.Assert.assertFalse;

public class S3SinkConnectorConfigTest extends S3SinkConnectorTestBase {

  protected Map<String, String> localProps = new HashMap<>();

  @Rule
  public ExpectedException thrown = ExpectedException.none();

  @Before
  @Override
  public void setUp() throws Exception {
    super.setUp();
  }

  @After
  @Override
  public void tearDown() throws Exception {
    super.tearDown();
    localProps.clear();
  }

  @Override
  protected Map<String, String> createProps() {
    Map<String, String> props = super.createProps();
    props.putAll(localProps);
    return props;
  }

  @Test
  public void testStorageClass() {
    // No real test case yet
    connectorConfig = new S3SinkConnectorConfig(properties);
    assertEquals(
        S3Storage.class,
        connectorConfig.getClass(StorageCommonConfig.STORAGE_CLASS_CONFIG)
    );
  }

  @Test
  public void testUndefinedURL() {
    properties.remove(StorageCommonConfig.STORE_URL_CONFIG);
    connectorConfig = new S3SinkConnectorConfig(properties);
    assertNull(connectorConfig.getString(StorageCommonConfig.STORE_URL_CONFIG));
  }

  @Test
  public void testRecommendedValues() {
    List<Object> expectedStorageClasses = Arrays.<Object>asList(S3Storage.class);
    List<Object> expectedFormatClasses = Arrays.<Object>asList(
        AvroFormat.class,
        JsonFormat.class,
        ByteArrayFormat.class,
        ParquetFormat.class
    );
    List<Object> expectedPartitionerClasses = Arrays.<Object>asList(
        DefaultPartitioner.class,
        HourlyPartitioner.class,
        DailyPartitioner.class,
        TimeBasedPartitioner.class,
        FieldPartitioner.class
    );

    List<ConfigValue> values = S3SinkConnectorConfig.getConfig().validate(properties);
    for (ConfigValue val : values) {
      if (val.value() instanceof Class) {
        switch (val.name()) {
          case StorageCommonConfig.STORAGE_CLASS_CONFIG:
            assertEquals(expectedStorageClasses, val.recommendedValues());
            break;
          case S3SinkConnectorConfig.FORMAT_CLASS_CONFIG:
            assertEquals(expectedFormatClasses, val.recommendedValues());
            break;
          case PartitionerConfig.PARTITIONER_CLASS_CONFIG:
            assertEquals(expectedPartitionerClasses, val.recommendedValues());
            break;
        }
      }
    }
  }

  @Test
  public void testAvroDataConfigSupported() {
    properties.put(AvroDataConfig.ENHANCED_AVRO_SCHEMA_SUPPORT_CONFIG, "true");
    properties.put(AvroDataConfig.CONNECT_META_DATA_CONFIG, "false");
    connectorConfig = new S3SinkConnectorConfig(properties);
    assertEquals(true, connectorConfig.get(AvroDataConfig.ENHANCED_AVRO_SCHEMA_SUPPORT_CONFIG));
    assertEquals(false, connectorConfig.get(AvroDataConfig.CONNECT_META_DATA_CONFIG));
  }

  @Test
  public void testVisibilityForPartitionerClassDependentConfigs() {
    properties.put(PartitionerConfig.PARTITIONER_CLASS_CONFIG, DefaultPartitioner.class.getName());
    List<ConfigValue> values = S3SinkConnectorConfig.getConfig().validate(properties);
    assertDefaultPartitionerVisibility(values);

    properties.put(PartitionerConfig.PARTITIONER_CLASS_CONFIG, FieldPartitioner.class.getName());
    assertFieldPartitionerVisibility();

    properties.put(PartitionerConfig.PARTITIONER_CLASS_CONFIG, DailyPartitioner.class.getName());
    values = S3SinkConnectorConfig.getConfig().validate(properties);
    assertTimeBasedPartitionerVisibility(values);

    properties.put(PartitionerConfig.PARTITIONER_CLASS_CONFIG, HourlyPartitioner.class.getName());
    values = S3SinkConnectorConfig.getConfig().validate(properties);
    assertTimeBasedPartitionerVisibility(values);

    properties.put(
        PartitionerConfig.PARTITIONER_CLASS_CONFIG,
        TimeBasedPartitioner.class.getName()
    );
    values = S3SinkConnectorConfig.getConfig().validate(properties);
    assertNullPartitionerVisibility(values);

    Partitioner<?> klass = new Partitioner<Object>() {
      @Override
      public void configure(Map<String, Object> config) {}

      @Override
      public String encodePartition(SinkRecord sinkRecord) {
        return null;
      }

      @Override
      public String generatePartitionedPath(String topic, String encodedPartition) {
        return null;
      }

      @Override
      public List<Object> partitionFields() {
        throw new UnsupportedOperationException(
            "Hive integration is not currently supported in S3 Connector"
        );
      }
    };

    properties.put(
        PartitionerConfig.PARTITIONER_CLASS_CONFIG,
        klass.getClass().getName()
    );
    values = S3SinkConnectorConfig.getConfig().validate(properties);
    assertNullPartitionerVisibility(values);
  }

  @Test
  public void testConfigurableCredentialProvider() {
    final String ACCESS_KEY_VALUE = "AKIAAAAAKKKKIIIIAAAA";
    final String SECRET_KEY_VALUE = "WhoIsJohnGalt?";

    properties.put(
        S3SinkConnectorConfig.CREDENTIALS_PROVIDER_CLASS_CONFIG,
        DummyAssertiveCredentialsProvider.class.getName()
    );
    String configPrefix = S3SinkConnectorConfig.CREDENTIALS_PROVIDER_CONFIG_PREFIX;
    properties.put(
        configPrefix.concat(DummyAssertiveCredentialsProvider.ACCESS_KEY_NAME),
        ACCESS_KEY_VALUE
    );
    properties.put(
        configPrefix.concat(DummyAssertiveCredentialsProvider.SECRET_KEY_NAME),
        SECRET_KEY_VALUE
    );
    properties.put(
        configPrefix.concat(DummyAssertiveCredentialsProvider.CONFIGS_NUM_KEY_NAME),
        "3"
    );
    connectorConfig = new S3SinkConnectorConfig(properties);

    AWSCredentialsProvider credentialsProvider = connectorConfig.getCredentialsProvider();

    assertEquals(ACCESS_KEY_VALUE, credentialsProvider.getCredentials().getAWSAccessKeyId());
    assertEquals(SECRET_KEY_VALUE, credentialsProvider.getCredentials().getAWSSecretKey());
  }

  @Test
  public void testConfigurableAwsAssumeRoleCredentialsProvider() {
    properties.put(
        S3SinkConnectorConfig.CREDENTIALS_PROVIDER_CLASS_CONFIG,
        AwsAssumeRoleCredentialsProvider.class.getName()
    );
    String configPrefix = S3SinkConnectorConfig.CREDENTIALS_PROVIDER_CONFIG_PREFIX;
    properties.put(
        configPrefix.concat(AwsAssumeRoleCredentialsProvider.ROLE_ARN_CONFIG),
        "arn:aws:iam::012345678901:role/my-restricted-role"
    );
    properties.put(
        configPrefix.concat(AwsAssumeRoleCredentialsProvider.ROLE_SESSION_NAME_CONFIG),
        "my-session-name"
    );
    properties.put(
        configPrefix.concat(AwsAssumeRoleCredentialsProvider.ROLE_EXTERNAL_ID_CONFIG),
        "my-external-id"
    );
    connectorConfig = new S3SinkConnectorConfig(properties);

    AwsAssumeRoleCredentialsProvider credentialsProvider =
        (AwsAssumeRoleCredentialsProvider) connectorConfig.getCredentialsProvider();
  }

  @Test
  public void testUseExpectContinueDefault() throws Exception {
    setUp();
    S3Storage storage = new S3Storage(connectorConfig, url, S3_TEST_BUCKET_NAME, null);
    ClientConfiguration clientConfig = storage.newClientConfiguration(connectorConfig);
    assertEquals(true, clientConfig.isUseExpectContinue());
  }

  @Test
  public void testUseExpectContinueFalse() throws Exception {
    localProps.put(S3SinkConnectorConfig.HEADERS_USE_EXPECT_CONTINUE_CONFIG, "false");
    setUp();
    S3Storage storage = new S3Storage(connectorConfig, url, S3_TEST_BUCKET_NAME, null);
    ClientConfiguration clientConfig = storage.newClientConfiguration(connectorConfig);
    assertEquals(false, clientConfig.isUseExpectContinue());
  }

  @Test
  public void testConfigurableCredentialProviderMissingConfigs() {

    thrown.expect(ConfigException.class);
    thrown.expectMessage("are mandatory configuration properties");

    String configPrefix = S3SinkConnectorConfig.CREDENTIALS_PROVIDER_CONFIG_PREFIX;
    properties.put(
        S3SinkConnectorConfig.CREDENTIALS_PROVIDER_CLASS_CONFIG,
        DummyAssertiveCredentialsProvider.class.getName()
    );
    properties.put(
        configPrefix.concat(DummyAssertiveCredentialsProvider.CONFIGS_NUM_KEY_NAME),
        "2"
    );

    connectorConfig = new S3SinkConnectorConfig(properties);
    connectorConfig.getCredentialsProvider();
  }

  @Test
  public void testConfigurableAwsAssumeRoleCredentialsProviderMissingConfigs() {
    thrown.expect(ConfigException.class);
    thrown.expectMessage("Missing required configuration");

    properties.put(
        S3SinkConnectorConfig.CREDENTIALS_PROVIDER_CLASS_CONFIG,
        AwsAssumeRoleCredentialsProvider.class.getName()
    );
    String configPrefix = S3SinkConnectorConfig.CREDENTIALS_PROVIDER_CONFIG_PREFIX;
    properties.put(
        configPrefix.concat(AwsAssumeRoleCredentialsProvider.ROLE_ARN_CONFIG),
        "arn:aws:iam::012345678901:role/my-restricted-role"
    );
    properties.put(
        configPrefix.concat(AwsAssumeRoleCredentialsProvider.ROLE_SESSION_NAME_CONFIG),
        "my-session-name"
    );
    properties.put(
        configPrefix.concat(AwsAssumeRoleCredentialsProvider.ROLE_EXTERNAL_ID_CONFIG),
        "my-external-id"
    );
    connectorConfig = new S3SinkConnectorConfig(properties);

    AwsAssumeRoleCredentialsProvider credentialsProvider =
        (AwsAssumeRoleCredentialsProvider) connectorConfig.getCredentialsProvider();

    credentialsProvider.configure(properties);
  }

  private void assertDefaultPartitionerVisibility(List<ConfigValue> values) {
    for (ConfigValue val : values) {
      switch (val.name()) {
        case PartitionerConfig.PARTITION_FIELD_NAME_CONFIG:
        case PartitionerConfig.PARTITION_DURATION_MS_CONFIG:
        case PartitionerConfig.PATH_FORMAT_CONFIG:
        case PartitionerConfig.LOCALE_CONFIG:
        case PartitionerConfig.TIMEZONE_CONFIG:
          assertFalse(val.visible());
          break;
      }
    }
  }

  private void assertFieldPartitionerVisibility() {
    List<ConfigValue> values;
    values = S3SinkConnectorConfig.getConfig().validate(properties);
    for (ConfigValue val : values) {
      switch (val.name()) {
        case PartitionerConfig.PARTITION_FIELD_NAME_CONFIG:
          assertTrue(val.visible());
          break;
        case PartitionerConfig.PARTITION_DURATION_MS_CONFIG:
        case PartitionerConfig.PATH_FORMAT_CONFIG:
        case PartitionerConfig.LOCALE_CONFIG:
        case PartitionerConfig.TIMEZONE_CONFIG:
          assertFalse(val.visible());
          break;
      }
    }
  }

  private void assertTimeBasedPartitionerVisibility(List<ConfigValue> values) {
    for (ConfigValue val : values) {
      switch (val.name()) {
        case PartitionerConfig.PARTITION_FIELD_NAME_CONFIG:
        case PartitionerConfig.PARTITION_DURATION_MS_CONFIG:
        case PartitionerConfig.PATH_FORMAT_CONFIG:
          assertFalse(val.visible());
          break;
        case PartitionerConfig.LOCALE_CONFIG:
        case PartitionerConfig.TIMEZONE_CONFIG:
          assertTrue(val.visible());
          break;
      }
    }
  }

  private void assertNullPartitionerVisibility(List<ConfigValue> values) {
    for (ConfigValue val : values) {
      switch (val.name()) {
        case PartitionerConfig.PARTITION_DURATION_MS_CONFIG:
        case PartitionerConfig.PATH_FORMAT_CONFIG:
        case PartitionerConfig.LOCALE_CONFIG:
        case PartitionerConfig.TIMEZONE_CONFIG:
          assertTrue(val.visible());
          break;
      }
    }
  }

  @Test(expected = ConfigException.class)
  public void testS3PartRetriesNegative() {
    properties.put(S3SinkConnectorConfig.S3_PART_RETRIES_CONFIG, "-1");
    connectorConfig = new S3SinkConnectorConfig(properties);
  }

  @Test(expected = ConfigException.class)
  public void testS3RetryBackoffNegative() {
    properties.put(S3SinkConnectorConfig.S3_RETRY_BACKOFF_CONFIG, "-1");
    connectorConfig = new S3SinkConnectorConfig(properties);
  }

  @Test(expected = ConfigException.class)
  public void testInvalidHighCompressionLevel() {
    properties.put(S3SinkConnectorConfig.COMPRESSION_LEVEL_CONFIG, "10");
    connectorConfig = new S3SinkConnectorConfig(properties);
  }

  @Test(expected = ConfigException.class)
  public void testInvalidLowCompressionLevel() {
    properties.put(S3SinkConnectorConfig.COMPRESSION_LEVEL_CONFIG, "-2");
    connectorConfig = new S3SinkConnectorConfig(properties);
  }

  @Test
  public void testValidCompressionLevels() {
    IntStream.range(-1, 9).boxed().forEach(i -> {
          properties.put(S3SinkConnectorConfig.COMPRESSION_LEVEL_CONFIG, String.valueOf(i));
          connectorConfig = new S3SinkConnectorConfig(properties);
          assertEquals((int) i, connectorConfig.getCompressionLevel());
        }
    );
  }
<<<<<<< HEAD

  @Test
  public void testParquetCompressionTypeSupported() {
    properties.put(S3SinkConnectorConfig.PARQUET_CODEC_CONFIG, "none");
    connectorConfig = new S3SinkConnectorConfig(properties);
    assertEquals(CompressionCodecName.UNCOMPRESSED, connectorConfig.parquetCompressionCodecName());

    properties.put(S3SinkConnectorConfig.PARQUET_CODEC_CONFIG, "gzip");
    connectorConfig = new S3SinkConnectorConfig(properties);
    assertEquals(CompressionCodecName.GZIP, connectorConfig.parquetCompressionCodecName());

    properties.put(S3SinkConnectorConfig.PARQUET_CODEC_CONFIG, "snappy");
    connectorConfig = new S3SinkConnectorConfig(properties);
    assertEquals(CompressionCodecName.SNAPPY, connectorConfig.parquetCompressionCodecName());

    properties.put(S3SinkConnectorConfig.PARQUET_CODEC_CONFIG, "lz4");
    connectorConfig = new S3SinkConnectorConfig(properties);
    assertEquals(CompressionCodecName.LZ4, connectorConfig.parquetCompressionCodecName());

    properties.put(S3SinkConnectorConfig.PARQUET_CODEC_CONFIG, "zstd");
    connectorConfig = new S3SinkConnectorConfig(properties);
    assertEquals(CompressionCodecName.ZSTD, connectorConfig.parquetCompressionCodecName());

    properties.put(S3SinkConnectorConfig.PARQUET_CODEC_CONFIG, "brotli");
    connectorConfig = new S3SinkConnectorConfig(properties);
    assertEquals(CompressionCodecName.BROTLI, connectorConfig.parquetCompressionCodecName());

    properties.put(S3SinkConnectorConfig.PARQUET_CODEC_CONFIG, "lzo");
    connectorConfig = new S3SinkConnectorConfig(properties);
    assertEquals(CompressionCodecName.LZO, connectorConfig.parquetCompressionCodecName());
  }

  @Test(expected = ConfigException.class)
  public void testUnsupportedParquetCompressionType() {
    properties.put(S3SinkConnectorConfig.PARQUET_CODEC_CONFIG, "uncompressed");
    connectorConfig = new S3SinkConnectorConfig(properties);
    connectorConfig.parquetCompressionCodecName();
  }

  @Test(expected = ConfigException.class)
  public void testInvalidBucketName() {
    properties.put(S3SinkConnectorConfig.S3_BUCKET_CONFIG, "test_bucket");
    connectorConfig = new S3SinkConnectorConfig(properties);
  }

  @Test(expected = ConfigException.class)
  public void testEmptyBucketName() {
    properties.put(S3SinkConnectorConfig.S3_BUCKET_CONFIG, "");
    connectorConfig = new S3SinkConnectorConfig(properties);
  }

  @Test
  public void testValidBucketName() {
    properties.put(S3SinkConnectorConfig.S3_BUCKET_CONFIG, "test-bucket");
    connectorConfig = new S3SinkConnectorConfig(properties);
  }
=======
>>>>>>> bb167f41
}
<|MERGE_RESOLUTION|>--- conflicted
+++ resolved
@@ -413,7 +413,6 @@
         }
     );
   }
-<<<<<<< HEAD
 
   @Test
   public void testParquetCompressionTypeSupported() {
@@ -452,24 +451,4 @@
     connectorConfig = new S3SinkConnectorConfig(properties);
     connectorConfig.parquetCompressionCodecName();
   }
-
-  @Test(expected = ConfigException.class)
-  public void testInvalidBucketName() {
-    properties.put(S3SinkConnectorConfig.S3_BUCKET_CONFIG, "test_bucket");
-    connectorConfig = new S3SinkConnectorConfig(properties);
-  }
-
-  @Test(expected = ConfigException.class)
-  public void testEmptyBucketName() {
-    properties.put(S3SinkConnectorConfig.S3_BUCKET_CONFIG, "");
-    connectorConfig = new S3SinkConnectorConfig(properties);
-  }
-
-  @Test
-  public void testValidBucketName() {
-    properties.put(S3SinkConnectorConfig.S3_BUCKET_CONFIG, "test-bucket");
-    connectorConfig = new S3SinkConnectorConfig(properties);
-  }
-=======
->>>>>>> bb167f41
 }
