/*
 * Copyright 2018 Confluent Inc.
 *
 * Licensed under the Confluent Community License (the "License"); you may not use
 * this file except in compliance with the License.  You may obtain a copy of the
 * License at
 *
 * http://www.confluent.io/confluent-community-license
 *
 * Unless required by applicable law or agreed to in writing, software
 * distributed under the License is distributed on an "AS IS" BASIS, WITHOUT
 * WARRANTIES OF ANY KIND, either express or implied.  See the License for the
 * specific language governing permissions and limitations under the License.
 */

package io.confluent.connect.s3;

import com.amazonaws.services.s3.AmazonS3;
import com.amazonaws.services.s3.model.S3ObjectSummary;
import com.amazonaws.services.s3.model.Tag;
import io.confluent.common.utils.SystemTime;
import io.confluent.connect.s3.format.KeyValueHeaderRecordWriterProvider;
import io.confluent.connect.s3.format.RecordViewSetter;
import io.confluent.connect.s3.format.RecordViews.HeaderRecordView;
import io.confluent.connect.s3.format.RecordViews.KeyRecordView;
import io.confluent.kafka.serializers.NonRecordContainer;
import org.apache.avro.util.Utf8;
import org.apache.kafka.common.record.TimestampType;
import org.apache.kafka.connect.connector.ConnectRecord;
import org.apache.kafka.connect.data.Schema;
import org.apache.kafka.connect.data.Struct;
import org.apache.kafka.connect.errors.ConnectException;
import org.apache.kafka.connect.errors.DataException;
import org.apache.kafka.connect.errors.RetriableException;
<<<<<<< HEAD
import org.apache.kafka.connect.header.ConnectHeaders;
import org.apache.kafka.connect.header.Header;
=======
import org.apache.kafka.connect.errors.SchemaProjectorException;
import org.apache.kafka.connect.header.ConnectHeaders;
import org.apache.kafka.connect.header.Header;
import org.apache.kafka.connect.sink.ErrantRecordReporter;
>>>>>>> 87dc7ef0
import org.apache.kafka.connect.sink.SinkRecord;
import org.apache.kafka.connect.sink.SinkTaskContext;
import org.easymock.EasyMock;
import org.joda.time.DateTime;
import org.joda.time.DateTimeZone;
import org.junit.After;
import org.junit.Test;

import java.io.IOException;
import java.util.Arrays;
import java.util.ArrayList;
import java.util.Collection;
import java.util.Collections;
import java.util.HashMap;
import java.util.List;
import java.util.Map;
import java.util.concurrent.TimeUnit;
import java.util.concurrent.atomic.AtomicInteger;

import io.confluent.common.utils.MockTime;
import io.confluent.common.utils.Time;
import io.confluent.connect.s3.format.avro.AvroFormat;
import io.confluent.connect.s3.storage.S3OutputStream;
import io.confluent.connect.s3.storage.S3Storage;
import io.confluent.connect.s3.util.FileUtils;
import io.confluent.connect.s3.util.TimeUtils;
import io.confluent.connect.storage.common.StorageCommonConfig;
import io.confluent.connect.storage.format.Format;
import io.confluent.connect.storage.format.RecordWriterProvider;
import io.confluent.connect.storage.partitioner.DailyPartitioner;
import io.confluent.connect.storage.partitioner.DefaultPartitioner;
import io.confluent.connect.storage.partitioner.FieldPartitioner;
import io.confluent.connect.storage.partitioner.HourlyPartitioner;
import io.confluent.connect.storage.partitioner.Partitioner;
import io.confluent.connect.storage.partitioner.PartitionerConfig;
import io.confluent.connect.storage.partitioner.TimeBasedPartitioner;
import io.confluent.connect.storage.partitioner.TimestampExtractor;
import org.mockito.ArgumentCaptor;
import org.mockito.Mockito;

import static io.confluent.connect.storage.StorageSinkConnectorConfig.FLUSH_SIZE_CONFIG;
import static org.apache.kafka.common.utils.Time.SYSTEM;
import static org.hamcrest.CoreMatchers.is;
import static org.hamcrest.MatcherAssert.assertThat;
import static org.junit.Assert.assertEquals;
import static org.junit.Assert.assertThrows;
import static org.junit.Assert.assertTrue;
import static org.mockito.ArgumentMatchers.any;
import static org.mockito.Mockito.mock;
import static org.mockito.Mockito.times;

public class TopicPartitionWriterTest extends TestWithMockedS3 {
  // The default
  private static final String ZERO_PAD_FMT = "%010d";
  private enum RecordElement {
    KEYS,
    HEADERS,
    VALUES
  }

  private RecordWriterProvider<S3SinkConnectorConfig> writerProvider;
  private S3Storage storage;
  private AvroFormat format;
  private static String extension;

  private AmazonS3 s3;
  Map<String, String> localProps = new HashMap<>();

  @Override
  protected Map<String, String> createProps() {
    Map<String, String> props = super.createProps();
    props.putAll(localProps);
    return props;
  }

  public void setUp() throws Exception {
    super.setUp();

    s3 = newS3Client(connectorConfig);
    storage = new S3Storage(connectorConfig, url, S3_TEST_BUCKET_NAME, s3);
    format = new AvroFormat(storage);

    s3.createBucket(S3_TEST_BUCKET_NAME);
    assertTrue(s3.doesBucketExist(S3_TEST_BUCKET_NAME));

    Format<S3SinkConnectorConfig, String> format = new AvroFormat(storage);
    writerProvider = format.getRecordWriterProvider();
    extension = writerProvider.getExtension();
  }

  public void setUpWithCommitException() throws Exception {
    super.setUp();

    s3 = newS3Client(connectorConfig);
    storage = new S3Storage(connectorConfig, url, S3_TEST_BUCKET_NAME, s3) {
      private final AtomicInteger retries = new AtomicInteger(0);

      @Override
      public S3OutputStream create(String path, boolean overwrite, Class<?> formatClass) {
        return new S3OutputStreamFlaky(path, this.conf(), s3, retries);
      }
    };

    format = new AvroFormat(storage);

    Format<S3SinkConnectorConfig, String> format = new AvroFormat(storage);
    writerProvider = format.getRecordWriterProvider();
    extension = writerProvider.getExtension();
  }

  @After
  @Override
  public void tearDown() throws Exception {
    super.tearDown();
    localProps.clear();
  }

  @Test
  public void testWriteRecordDefaultWithPaddingSeq() throws Exception {
    localProps.put(S3SinkConnectorConfig.FILENAME_OFFSET_ZERO_PAD_WIDTH_CONFIG, "2");
    setUp();

    // Define the partitioner
    Partitioner<?> partitioner = new DefaultPartitioner<>();
    partitioner.configure(parsedConfig);
    TopicPartitionWriter topicPartitionWriter = new TopicPartitionWriter(
        TOPIC_PARTITION, storage, writerProvider, partitioner,  connectorConfig, context, null);

    String key = "key";
    Schema schema = createSchema();
    List<Struct> records = createRecordBatch(schema, 10);

    Collection<SinkRecord> sinkRecords = createSinkRecords(records, key, schema);

    for (SinkRecord record : sinkRecords) {
      topicPartitionWriter.buffer(record);
    }

    // Test actual write
    topicPartitionWriter.write();
    topicPartitionWriter.close();

    String dirPrefix = partitioner.generatePartitionedPath(TOPIC, "partition=" + PARTITION);
    List<String> expectedFiles = new ArrayList<>();
    expectedFiles.add(FileUtils.fileKeyToCommit(topicsDir, dirPrefix, TOPIC_PARTITION, 0, extension, "%02d"));
    expectedFiles.add(FileUtils.fileKeyToCommit(topicsDir, dirPrefix, TOPIC_PARTITION, 3, extension, "%02d"));
    expectedFiles.add(FileUtils.fileKeyToCommit(topicsDir, dirPrefix, TOPIC_PARTITION, 6, extension, "%02d"));
    verify(expectedFiles, 3, schema, records);
  }

  @Test
  public void testWriteRecordDefaultWithPadding() throws Exception {
    localProps.put(S3SinkConnectorConfig.FILENAME_OFFSET_ZERO_PAD_WIDTH_CONFIG, "2");
    setUp();

    // Define the partitioner
    Partitioner<?> partitioner = new DefaultPartitioner<>();
    partitioner.configure(parsedConfig);
    TopicPartitionWriter topicPartitionWriter = new TopicPartitionWriter(
        TOPIC_PARTITION, storage, writerProvider, partitioner,  connectorConfig, context, null);

    String key = "key";
    Schema schema = createSchema();
    List<Struct> records = createRecordBatches(schema, 3, 3);

    Collection<SinkRecord> sinkRecords = createSinkRecords(records, key, schema);

    for (SinkRecord record : sinkRecords) {
      topicPartitionWriter.buffer(record);
    }

    // Test actual write
    topicPartitionWriter.write();
    topicPartitionWriter.close();

    String dirPrefix = partitioner.generatePartitionedPath(TOPIC, "partition=" + PARTITION);
    List<String> expectedFiles = new ArrayList<>();
    expectedFiles.add(FileUtils.fileKeyToCommit(topicsDir, dirPrefix, TOPIC_PARTITION, 0, extension, "%02d"));
    expectedFiles.add(FileUtils.fileKeyToCommit(topicsDir, dirPrefix, TOPIC_PARTITION, 3, extension, "%02d"));
    expectedFiles.add(FileUtils.fileKeyToCommit(topicsDir, dirPrefix, TOPIC_PARTITION, 6, extension, "%02d"));
    verify(expectedFiles, 3, schema, records);
  }

  @Test
  public void testWriteRecordFieldPartitioner() throws Exception {
    localProps.put(FLUSH_SIZE_CONFIG, "9");
    setUp();

    // Define the partitioner
    Partitioner<?> partitioner = new FieldPartitioner<>();
    partitioner.configure(parsedConfig);

    TopicPartitionWriter topicPartitionWriter = new TopicPartitionWriter(
        TOPIC_PARTITION, storage, writerProvider, partitioner, connectorConfig, context, null);

    String key = "key";
    Schema schema = createSchema();
    List<Struct> records = createRecordBatches(schema, 3, 6);

    Collection<SinkRecord> sinkRecords = createSinkRecords(records, key, schema);

    for (SinkRecord record : sinkRecords) {
      topicPartitionWriter.buffer(record);
    }

    // Test actual write
    topicPartitionWriter.write();
    topicPartitionWriter.close();

    @SuppressWarnings("unchecked")
    List<String> partitionFields = (List<String>) parsedConfig.get(PartitionerConfig.PARTITION_FIELD_NAME_CONFIG);
    String partitionField = partitionFields.get(0);
    String dirPrefix1 = partitioner.generatePartitionedPath(TOPIC, partitionField + "=" + String.valueOf(16));
    String dirPrefix2 = partitioner.generatePartitionedPath(TOPIC, partitionField + "=" + String.valueOf(17));
    String dirPrefix3 = partitioner.generatePartitionedPath(TOPIC, partitionField + "=" + String.valueOf(18));

    List<Struct> expectedRecords = new ArrayList<>();
    int ibase = 16;
    float fbase = 12.2f;
    // The expected sequence of records is constructed taking into account that sorting of files occurs in verify
    for (int i = 0; i < 3; ++i) {
      for (int j = 0; j < 6; ++j) {
        expectedRecords.add(createRecord(schema, ibase + i, fbase + i));
      }
    }

    List<String> expectedFiles = new ArrayList<>();
    for(int i = 0; i < 18; i += 9) {
      expectedFiles.add(FileUtils.fileKeyToCommit(topicsDir, dirPrefix1, TOPIC_PARTITION, i, extension, ZERO_PAD_FMT));
      expectedFiles.add(FileUtils.fileKeyToCommit(topicsDir, dirPrefix2, TOPIC_PARTITION, i + 1, extension, ZERO_PAD_FMT));
      expectedFiles.add(FileUtils.fileKeyToCommit(topicsDir, dirPrefix3, TOPIC_PARTITION, i + 2, extension, ZERO_PAD_FMT));
    }

    verify(expectedFiles, 3, schema, expectedRecords);
  }

  @Test
  public void testWriteRecordTimeBasedPartitionWallclockRealtime() throws Exception {
    setUp();

    long timeBucketMs = TimeUnit.SECONDS.toMillis(5);
    long partitionDurationMs = TimeUnit.MINUTES.toMillis(1);
    // Define the partitioner
    Partitioner<?> partitioner = new TimeBasedPartitioner<>();
    parsedConfig.put(PartitionerConfig.PARTITION_DURATION_MS_CONFIG, partitionDurationMs);
    parsedConfig.put(
        PartitionerConfig.PATH_FORMAT_CONFIG, "'year'=YYYY_'month'=MM_'day'=dd_'hour'=HH_'min'=mm_'sec'=ss");
    partitioner.configure(parsedConfig);

    TopicPartitionWriter topicPartitionWriter = new TopicPartitionWriter(
        TOPIC_PARTITION, storage, writerProvider, partitioner, connectorConfig, context, null);

    String key = "key";
    Schema schema = createSchema();
    List<Struct> records = createRecordBatches(schema, 3, 6);
    Collection<SinkRecord> sinkRecords = createSinkRecords(records.subList(0, 9), key, schema);
    for (SinkRecord record : sinkRecords) {
      topicPartitionWriter.buffer(record);
    }

    long timestampFirst = SYSTEM.milliseconds();
    topicPartitionWriter.write();

    SYSTEM.sleep(timeBucketMs);

    sinkRecords = createSinkRecords(records.subList(9, 18), key, schema, 9);
    for (SinkRecord record : sinkRecords) {
      topicPartitionWriter.buffer(record);
    }

    long timestampLater = SYSTEM.milliseconds();
    topicPartitionWriter.write();
    topicPartitionWriter.close();

    String encodedPartitionFirst = getTimebasedEncodedPartition(timestampFirst);
    String encodedPartitionLater = getTimebasedEncodedPartition(timestampLater);

    String dirPrefixFirst = partitioner.generatePartitionedPath(TOPIC, encodedPartitionFirst);
    List<String> expectedFiles = new ArrayList<>();
    for (int i : new int[]{0, 3, 6}) {
      expectedFiles.add(FileUtils.fileKeyToCommit(topicsDir, dirPrefixFirst, TOPIC_PARTITION, i, extension,
                                                  ZERO_PAD_FMT));
    }

    String dirPrefixLater = partitioner.generatePartitionedPath(TOPIC, encodedPartitionLater);
    for (int i : new int[]{9, 12, 15}) {
      expectedFiles.add(FileUtils.fileKeyToCommit(topicsDir, dirPrefixLater, TOPIC_PARTITION, i, extension,
                                                  ZERO_PAD_FMT));
    }
    verify(expectedFiles, 3, schema, records);
  }

  @Test
  public void testWriteRecordTimeBasedPartitionWallclockMocked() throws Exception {
    localProps.put(FLUSH_SIZE_CONFIG, "1000");
    localProps.put(
        S3SinkConnectorConfig.ROTATE_INTERVAL_MS_CONFIG,
        String.valueOf(TimeUnit.HOURS.toMillis(1))
    );
    setUp();

    // Define the partitioner
    TimeBasedPartitioner<?> partitioner = new TimeBasedPartitioner<>();
    parsedConfig.put(PartitionerConfig.PARTITION_DURATION_MS_CONFIG, TimeUnit.DAYS.toMillis(1));
    parsedConfig.put(
        PartitionerConfig.TIMESTAMP_EXTRACTOR_CLASS_CONFIG, MockedWallclockTimestampExtractor.class.getName());
    partitioner.configure(parsedConfig);
    TopicPartitionWriter topicPartitionWriter = new TopicPartitionWriter(
        TOPIC_PARTITION, storage, writerProvider, partitioner, connectorConfig, context, null);

    String key = "key";
    Schema schema = createSchema();
    List<Struct> records = createRecordBatches(schema, 3, 6);
    Collection<SinkRecord> sinkRecords = createSinkRecords(records.subList(0, 9), key, schema);
    for (SinkRecord record : sinkRecords) {
      topicPartitionWriter.buffer(record);
    }

    MockTime time = ((MockedWallclockTimestampExtractor) partitioner.getTimestampExtractor()).time;
    // Bring the clock to present.
    time.sleep(SYSTEM.milliseconds());
    long timestampFirst = time.milliseconds();
    topicPartitionWriter.write();

    // 2 hours
    time.sleep(2 * 3600 * 1000);

    sinkRecords = createSinkRecords(records.subList(9, 18), key, schema, 9);
    for (SinkRecord record : sinkRecords) {
      topicPartitionWriter.buffer(record);
    }

    long timestampLater = time.milliseconds();
    topicPartitionWriter.write();

    // 1 hours and 1 ms, send another record to flush the pending ones.
    time.sleep(3600 * 1000 + 1);

    sinkRecords = createSinkRecords(records.subList(17, 18), key, schema, 1);
    for (SinkRecord record : sinkRecords) {
      topicPartitionWriter.buffer(record);
    }
    topicPartitionWriter.write();
    topicPartitionWriter.close();

    String encodedPartitionFirst = getTimebasedEncodedPartition(timestampFirst);
    String encodedPartitionLater = getTimebasedEncodedPartition(timestampLater);

    String dirPrefixFirst = partitioner.generatePartitionedPath(TOPIC, encodedPartitionFirst);
    List<String> expectedFiles = new ArrayList<>();
    for (int i : new int[]{0}) {
      expectedFiles.add(FileUtils.fileKeyToCommit(topicsDir, dirPrefixFirst, TOPIC_PARTITION, i, extension,
                                                  ZERO_PAD_FMT));
    }

    String dirPrefixLater = partitioner.generatePartitionedPath(TOPIC, encodedPartitionLater);
    for (int i : new int[]{9}) {
      expectedFiles.add(FileUtils.fileKeyToCommit(topicsDir, dirPrefixLater, TOPIC_PARTITION, i, extension,
                                                  ZERO_PAD_FMT));
    }
    verify(expectedFiles, 9, schema, records);
  }

  @Test
  public void testWriteRecordTimeBasedPartitionRecordTimestampHours() throws Exception {
    // Do not roll on size, only based on time.
    localProps.put(FLUSH_SIZE_CONFIG, "1000");
    localProps.put(
        S3SinkConnectorConfig.ROTATE_INTERVAL_MS_CONFIG,
        String.valueOf(TimeUnit.MINUTES.toMillis(1))
    );
    setUp();

    // Define the partitioner
    Partitioner<?> partitioner = new HourlyPartitioner<>();
    parsedConfig.put(S3SinkConnectorConfig.ROTATE_INTERVAL_MS_CONFIG, TimeUnit.MINUTES.toMillis(1));
    parsedConfig.put(PartitionerConfig.TIMESTAMP_EXTRACTOR_CLASS_CONFIG, "Record");
    partitioner.configure(parsedConfig);

    TopicPartitionWriter topicPartitionWriter = new TopicPartitionWriter(
        TOPIC_PARTITION, storage, writerProvider, partitioner, connectorConfig, context, null);

    String key = "key";
    Schema schema = createSchema();
    List<Struct> records = createRecordBatches(schema, 3, 6);
    DateTime first = new DateTime(2017, 3, 2, 10, 0, DateTimeZone.forID("America/Los_Angeles"));
    // One record every 20 sec, puts 3 records every minute/rotate interval
    long advanceMs = 20000;
    long timestampFirst = first.getMillis();
    Collection<SinkRecord> sinkRecords = createSinkRecordsWithTimestamp(records.subList(0, 9), key, schema, 0,
                                                                        timestampFirst, advanceMs);
    long timestampLater = first.plusHours(2).getMillis();
    sinkRecords.addAll(
        createSinkRecordsWithTimestamp(records.subList(9, 18), key, schema, 9, timestampLater, advanceMs));

    for (SinkRecord record : sinkRecords) {
      topicPartitionWriter.buffer(record);
    }

    topicPartitionWriter.write();
    topicPartitionWriter.close();

    String encodedPartitionFirst = getTimebasedEncodedPartition(timestampFirst);
    String encodedPartitionLater = getTimebasedEncodedPartition(timestampLater);

    String dirPrefixFirst = partitioner.generatePartitionedPath(TOPIC, encodedPartitionFirst);
    List<String> expectedFiles = new ArrayList<>();
    for (int i : new int[]{0, 3, 6}) {
      expectedFiles.add(FileUtils.fileKeyToCommit(topicsDir, dirPrefixFirst, TOPIC_PARTITION, i, extension,
                                                  ZERO_PAD_FMT));
    }

    String dirPrefixLater = partitioner.generatePartitionedPath(TOPIC, encodedPartitionLater);
    // Records 15,16,17 won't be flushed until a record with a higher timestamp arrives.
    for (int i : new int[]{9, 12}) {
      expectedFiles.add(FileUtils.fileKeyToCommit(topicsDir, dirPrefixLater, TOPIC_PARTITION, i, extension,
                                                  ZERO_PAD_FMT));
    }
    verify(expectedFiles, 3, schema, records);
  }

  @Test
  public void testWriteRecordTimeBasedPartitionRecordTimestampDays() throws Exception {
    localProps.put(FLUSH_SIZE_CONFIG, "1000");
    localProps.put(
        S3SinkConnectorConfig.ROTATE_INTERVAL_MS_CONFIG,
        String.valueOf(TimeUnit.MINUTES.toMillis(1))
    );
    setUp();

    // Define the partitioner
    Partitioner<?> partitioner = new DailyPartitioner<>();
    parsedConfig.put(PartitionerConfig.TIMESTAMP_EXTRACTOR_CLASS_CONFIG, "Record");
    parsedConfig.put(PartitionerConfig.PATH_FORMAT_CONFIG, "'year'=YYYY_'month'=MM_'day'=dd");
    partitioner.configure(parsedConfig);

    TopicPartitionWriter topicPartitionWriter = new TopicPartitionWriter(
        TOPIC_PARTITION, storage, writerProvider, partitioner, connectorConfig, context, null);

    String key = "key";
    Schema schema = createSchema();
    List<Struct> records = createRecordBatches(schema, 3, 6);
    DateTime first = new DateTime(2017, 3, 2, 10, 0, DateTimeZone.forID("America/Los_Angeles"));
    // One record every 20 sec, puts 3 records every minute/rotate interval
    long advanceMs = 20000;
    long timestampFirst = first.getMillis();
    Collection<SinkRecord> sinkRecords = createSinkRecordsWithTimestamp(records.subList(0, 9), key, schema, 0,
                                                                        timestampFirst, advanceMs);
    long timestampLater = first.plusHours(2).getMillis();
    sinkRecords.addAll(
        createSinkRecordsWithTimestamp(records.subList(9, 18), key, schema, 9, timestampLater, advanceMs));

    for (SinkRecord record : sinkRecords) {
      topicPartitionWriter.buffer(record);
    }

    topicPartitionWriter.write();
    topicPartitionWriter.close();

    String encodedPartitionFirst = getTimebasedEncodedPartition(timestampFirst);
    String encodedPartitionLater = getTimebasedEncodedPartition(timestampLater);

    String dirPrefixFirst = partitioner.generatePartitionedPath(TOPIC, encodedPartitionFirst);
    List<String> expectedFiles = new ArrayList<>();
    for (int i : new int[]{0, 3, 6}) {
      expectedFiles.add(FileUtils.fileKeyToCommit(topicsDir, dirPrefixFirst, TOPIC_PARTITION, i, extension,
                                                  ZERO_PAD_FMT));
    }

    String dirPrefixLater = partitioner.generatePartitionedPath(TOPIC, encodedPartitionLater);
    // Records 15,16,17 won't be flushed until a record with a higher timestamp arrives.
    for (int i : new int[]{9, 12}) {
      expectedFiles.add(FileUtils.fileKeyToCommit(topicsDir, dirPrefixLater, TOPIC_PARTITION, i, extension,
                                                  ZERO_PAD_FMT));
    }
    verify(expectedFiles, 3, schema, records);
  }

  @Test(expected = ConnectException.class)
  public void testWriteRecordTimeBasedPartitionWithNullTimestamp() throws Exception {
    localProps.put(
        S3SinkConnectorConfig.ROTATE_INTERVAL_MS_CONFIG,
        String.valueOf(TimeUnit.MINUTES.toMillis(1))
    );
    setUp();

    // Define the partitioner
    Partitioner<?> partitioner = new TimeBasedPartitioner<>();
    parsedConfig.put(PartitionerConfig.TIMESTAMP_EXTRACTOR_CLASS_CONFIG, "Record");
    parsedConfig.put(PartitionerConfig.PATH_FORMAT_CONFIG, "'year'=YYYY_'month'=MM_'day'=dd");
    parsedConfig.put(PartitionerConfig.PARTITION_DURATION_MS_CONFIG, TimeUnit.DAYS.toMillis(1));
    partitioner.configure(parsedConfig);

    TopicPartitionWriter topicPartitionWriter = new TopicPartitionWriter(
        TOPIC_PARTITION, storage, writerProvider, partitioner, connectorConfig, context, null);

    String key = "key";
    Schema schema = createSchema();
    List<Struct> records = createRecordBatches(schema, 1, 1);
    // Just one bad record with null timestamp
    Collection<SinkRecord> sinkRecords = createSinkRecords(records, key, schema, 0);

    for (SinkRecord record : sinkRecords) {
      topicPartitionWriter.buffer(record);
    }

    topicPartitionWriter.write();
  }

  @Test
  public void testWallclockUsesBatchTimePartitionBoundary() throws Exception {
    localProps.put(FLUSH_SIZE_CONFIG, "6");
    setUp();

    // Define the partitioner
    TimeBasedPartitioner<?> partitioner = new TimeBasedPartitioner<>();
    parsedConfig.put(PartitionerConfig.PARTITION_DURATION_MS_CONFIG, TimeUnit.DAYS.toMillis(1));
    parsedConfig.put(
        PartitionerConfig.TIMESTAMP_EXTRACTOR_CLASS_CONFIG,
        TimeBasedPartitioner.WallclockTimestampExtractor.class.getName());
    partitioner.configure(parsedConfig);

    Time systemTime = EasyMock.createMock(SystemTime.class);

    TopicPartitionWriter topicPartitionWriter = new TopicPartitionWriter(
        TOPIC_PARTITION, storage, writerProvider, partitioner, connectorConfig, context, systemTime, null);

    // Freeze clock passed into topicPartitionWriter, so we know what time it will use for "now"
    long freezeTime = 3599000L;
    EasyMock.expect(systemTime.milliseconds()).andReturn(freezeTime);
    EasyMock.replay(systemTime);

    String key = "key";
    Schema schema = createSchema();
    List<Struct> records = createRecordBatches(schema, 3, 6);
    Collection<SinkRecord> sinkRecords = createSinkRecords(records.subList(0, 9), key, schema);
    for (SinkRecord record : sinkRecords) {
      topicPartitionWriter.buffer(record);
    }

    // The Wallclock extractor should be passed the frozen time from topicPartitionWriter
    topicPartitionWriter.write();

    List<String> expectedFiles = new ArrayList<>();
    String dirPrefix = partitioner.generatePartitionedPath(TOPIC, getTimebasedEncodedPartition(freezeTime));
    expectedFiles.add(FileUtils.fileKeyToCommit(
        topicsDir, dirPrefix, TOPIC_PARTITION, 0, extension, ZERO_PAD_FMT));
    verify(expectedFiles, 6, schema, records);
  }

  @Test
  public void testWriteRecordTimeBasedPartitionWallclockMockedWithScheduleRotation()
      throws Exception {
    localProps.put(FLUSH_SIZE_CONFIG, "1000");
    localProps.put(
        S3SinkConnectorConfig.ROTATE_INTERVAL_MS_CONFIG,
        String.valueOf(TimeUnit.HOURS.toMillis(1))
    );
    localProps.put(
        S3SinkConnectorConfig.ROTATE_SCHEDULE_INTERVAL_MS_CONFIG,
        String.valueOf(TimeUnit.MINUTES.toMillis(10))
    );
    setUp();

    // Define the partitioner
    TimeBasedPartitioner<?> partitioner = new TimeBasedPartitioner<>();
    parsedConfig.put(PartitionerConfig.PARTITION_DURATION_MS_CONFIG, TimeUnit.DAYS.toMillis(1));
    parsedConfig.put(
        PartitionerConfig.TIMESTAMP_EXTRACTOR_CLASS_CONFIG, MockedWallclockTimestampExtractor.class.getName());
    partitioner.configure(parsedConfig);

    MockTime time = ((MockedWallclockTimestampExtractor) partitioner.getTimestampExtractor()).time;

    // Bring the clock to present.
    time.sleep(SYSTEM.milliseconds());
    TopicPartitionWriter topicPartitionWriter = new TopicPartitionWriter(
        TOPIC_PARTITION, storage, writerProvider, partitioner, connectorConfig, context, time, null);

    String key = "key";
    Schema schema = createSchema();
    List<Struct> records = createRecordBatches(schema, 3, 6);
    Collection<SinkRecord> sinkRecords = createSinkRecords(records.subList(0, 3), key, schema);
    for (SinkRecord record : sinkRecords) {
      topicPartitionWriter.buffer(record);
    }

    // No records written to S3
    topicPartitionWriter.write();
    long timestampFirst = time.milliseconds();

    // 11 minutes
    time.sleep(TimeUnit.MINUTES.toMillis(11));
    // Records are written due to scheduled rotation
    topicPartitionWriter.write();

    sinkRecords = createSinkRecords(records.subList(3, 6), key, schema, 3);
    for (SinkRecord record : sinkRecords) {
      topicPartitionWriter.buffer(record);
    }

    // More records later
    topicPartitionWriter.write();
    long timestampLater = time.milliseconds();

    // 11 minutes later, another scheduled rotation
    time.sleep(TimeUnit.MINUTES.toMillis(11));

    // Again the records are written due to scheduled rotation
    topicPartitionWriter.write();
    topicPartitionWriter.close();

    String encodedPartitionFirst = getTimebasedEncodedPartition(timestampFirst);
    String encodedPartitionLater = getTimebasedEncodedPartition(timestampLater);

    String dirPrefixFirst = partitioner.generatePartitionedPath(TOPIC, encodedPartitionFirst);
    List<String> expectedFiles = new ArrayList<>();
    for (int i : new int[]{0}) {
      expectedFiles.add(FileUtils.fileKeyToCommit(topicsDir, dirPrefixFirst, TOPIC_PARTITION, i, extension,
                                                  ZERO_PAD_FMT));
    }

    String dirPrefixLater = partitioner.generatePartitionedPath(TOPIC, encodedPartitionLater);
    for (int i : new int[]{3}) {
      expectedFiles.add(FileUtils.fileKeyToCommit(topicsDir, dirPrefixLater, TOPIC_PARTITION, i, extension,
                                                  ZERO_PAD_FMT));
    }
    verify(expectedFiles, 3, schema, records);
  }

  @Test(expected = RetriableException.class)
  public void testPropagateRetriableErrorsDuringTimeBasedCommits() throws Exception {
    localProps.put(FLUSH_SIZE_CONFIG, "1000");
    localProps.put(
        S3SinkConnectorConfig.ROTATE_INTERVAL_MS_CONFIG,
        String.valueOf(TimeUnit.HOURS.toMillis(1))
    );
    localProps.put(
        S3SinkConnectorConfig.ROTATE_SCHEDULE_INTERVAL_MS_CONFIG,
        String.valueOf(TimeUnit.MINUTES.toMillis(10))
    );
    setUpWithCommitException();

    // Define the partitioner
    TimeBasedPartitioner<?> partitioner = new TimeBasedPartitioner<>();
    parsedConfig.put(PartitionerConfig.PARTITION_DURATION_MS_CONFIG, TimeUnit.DAYS.toMillis(1));
    parsedConfig.put(
        PartitionerConfig.TIMESTAMP_EXTRACTOR_CLASS_CONFIG, MockedWallclockTimestampExtractor.class.getName());
    partitioner.configure(parsedConfig);

    MockTime time = ((MockedWallclockTimestampExtractor) partitioner.getTimestampExtractor()).time;

    // Bring the clock to present.
    time.sleep(SYSTEM.milliseconds());
    TopicPartitionWriter topicPartitionWriter = new TopicPartitionWriter(
        TOPIC_PARTITION, storage, writerProvider, partitioner, connectorConfig, context, time, null);

    String key = "key";
    Schema schema = createSchema();
    List<Struct> records = createRecordBatches(schema, 3, 6);
    Collection<SinkRecord> sinkRecords = createSinkRecords(records.subList(0, 3), key, schema);
    for (SinkRecord record : sinkRecords) {
      topicPartitionWriter.buffer(record);
    }

    // No records written to S3
    topicPartitionWriter.write();
    long timestampFirst = time.milliseconds();

    // 11 minutes
    time.sleep(TimeUnit.MINUTES.toMillis(11));
    // Records are written due to scheduled rotation
    topicPartitionWriter.write();
  }

  @Test
  public void testWriteRecordTimeBasedPartitionFieldTimestampHours() throws Exception {
    // Do not roll on size, only based on time.
    localProps.put(FLUSH_SIZE_CONFIG, "1000");
    localProps.put(
        S3SinkConnectorConfig.ROTATE_INTERVAL_MS_CONFIG,
        String.valueOf(TimeUnit.MINUTES.toMillis(1))
    );
    setUp();

    // Define the partitioner
    Partitioner<?> partitioner = new HourlyPartitioner<>();
    parsedConfig.put(PartitionerConfig.TIMESTAMP_EXTRACTOR_CLASS_CONFIG, "RecordField");
    partitioner.configure(parsedConfig);

    TopicPartitionWriter topicPartitionWriter = new TopicPartitionWriter(
        TOPIC_PARTITION, storage, writerProvider, partitioner, connectorConfig, context, null);

    String key = "key";
    Schema schema = createSchemaWithTimestampField();

    DateTime first = new DateTime(2017, 3, 2, 10, 0, DateTimeZone.forID("America/Los_Angeles"));
    // One record every 20 sec, puts 3 records every minute/rotate interval
    long advanceMs = 20000;
    long timestampFirst = first.getMillis();
    int size = 18;

    ArrayList<Struct> records = new ArrayList<>(size);
    for (int i = 0; i < size/2; ++i) {
      records.add(createRecordWithTimestampField(schema, timestampFirst));
      timestampFirst += advanceMs;
    }
    Collection<SinkRecord> sinkRecords = createSinkRecords(records.subList(0, 9), key, schema);

    long timestampLater = first.plusHours(2).getMillis();
    for (int i = size/2; i < size; ++i) {
      records.add(createRecordWithTimestampField(schema, timestampLater));
      timestampLater += advanceMs;
    }
    sinkRecords.addAll(createSinkRecords(records.subList(9, 18), key, schema, 9));

    // And one last record to flush the previous ones.
    long timestampMuchLater = first.plusHours(6).getMillis();
    Struct lastOne = createRecordWithTimestampField(schema, timestampMuchLater);
    sinkRecords.addAll(createSinkRecords(Collections.singletonList(lastOne), key, schema, 19));

    for (SinkRecord record : sinkRecords) {
      topicPartitionWriter.buffer(record);
    }

    topicPartitionWriter.write();
    topicPartitionWriter.close();

    String encodedPartitionFirst = getTimebasedEncodedPartition(timestampFirst);
    String encodedPartitionLater = getTimebasedEncodedPartition(timestampLater);

    String dirPrefixFirst = partitioner.generatePartitionedPath(TOPIC, encodedPartitionFirst);
    List<String> expectedFiles = new ArrayList<>();
    for (int i : new int[]{0, 3, 6}) {
      expectedFiles.add(FileUtils.fileKeyToCommit(topicsDir, dirPrefixFirst, TOPIC_PARTITION, i, extension,
                                                  ZERO_PAD_FMT));
    }

    String dirPrefixLater = partitioner.generatePartitionedPath(TOPIC, encodedPartitionLater);
    for (int i : new int[]{9, 12, 15}) {
      expectedFiles.add(FileUtils.fileKeyToCommit(topicsDir, dirPrefixLater, TOPIC_PARTITION, i, extension,
                                                  ZERO_PAD_FMT));
    }
    verify(expectedFiles, 3, schema, records);
  }

  private String getTimebasedEncodedPartition(long timestamp) {
    long partitionDurationMs = (Long) parsedConfig.get(PartitionerConfig.PARTITION_DURATION_MS_CONFIG);
    String pathFormat = (String) parsedConfig.get(PartitionerConfig.PATH_FORMAT_CONFIG);
    String timeZone = (String) parsedConfig.get(PartitionerConfig.TIMEZONE_CONFIG);
    return TimeUtils.encodeTimestamp(partitionDurationMs, pathFormat, timeZone, timestamp);
  }

  @Test
  public void testNoFilesWrittenWithoutCommit() throws Exception {
    // Setting size-based rollup to 10 but will produce fewer records. Commit should not happen.
    localProps.put(FLUSH_SIZE_CONFIG, "10");
    setUp();

    // Define the partitioner
    Partitioner<?> partitioner = new DefaultPartitioner<>();
    partitioner.configure(parsedConfig);
    TopicPartitionWriter topicPartitionWriter = new TopicPartitionWriter(
        TOPIC_PARTITION, storage, writerProvider, partitioner,  connectorConfig, context, null);

    String key = "key";
    Schema schema = createSchema();
    List<Struct> records = createRecordBatches(schema, 3, 3);

    Collection<SinkRecord> sinkRecords = createSinkRecords(records, key, schema);

    for (SinkRecord record : sinkRecords) {
      topicPartitionWriter.buffer(record);
    }

    // Test actual write
    topicPartitionWriter.write();
    topicPartitionWriter.close();

    // Record size argument does not matter.
    verify(Collections.<String>emptyList(), -1, schema, records);
  }

  @Test
  public void testRotateIntervalIsIgnoredWhenUsedWithNoTimeBasedPartitioner() throws Exception {
    // Setting size-based rollup to 10 but will produce fewer records. Commit should not happen.
    localProps.put(FLUSH_SIZE_CONFIG, "10");
    localProps.put(
        S3SinkConnectorConfig.ROTATE_INTERVAL_MS_CONFIG,
        String.valueOf(TimeUnit.MINUTES.toMillis(1))
    );
    setUp();

    // Define the partitioner
    Partitioner<?> partitioner = new DefaultPartitioner<>();
    partitioner.configure(parsedConfig);
    TopicPartitionWriter topicPartitionWriter = new TopicPartitionWriter(
        TOPIC_PARTITION, storage, writerProvider, partitioner,  connectorConfig, context, null);

    String key = "key";
    Schema schema = createSchema();
    List<Struct> records = createRecordBatches(schema, 3, 3);

    Collection<SinkRecord> sinkRecords = createSinkRecords(records, key, schema);

    for (SinkRecord record : sinkRecords) {
      topicPartitionWriter.buffer(record);
    }

    // Test actual write
    topicPartitionWriter.write();
    topicPartitionWriter.close();

    // Record size argument does not matter.
    verify(Collections.<String>emptyList(), -1, schema, records);
  }

  @Test
  public void testWriteRecordDefaultWithEmptyTopicsDir() throws Exception {
    localProps.put(StorageCommonConfig.TOPICS_DIR_CONFIG, "");
    setUp();

    // Define the partitioner
    Partitioner<?> partitioner = new DefaultPartitioner<>();
    partitioner.configure(parsedConfig);
    TopicPartitionWriter topicPartitionWriter = new TopicPartitionWriter(
        TOPIC_PARTITION, storage, writerProvider, partitioner,  connectorConfig, context, null);

    String key = "key";
    Schema schema = createSchema();
    List<Struct> records = createRecordBatches(schema, 3, 3);

    Collection<SinkRecord> sinkRecords = createSinkRecords(records, key, schema);

    for (SinkRecord record : sinkRecords) {
      topicPartitionWriter.buffer(record);
    }

    // Test actual write
    topicPartitionWriter.write();
    topicPartitionWriter.close();

    String dirPrefix = partitioner.generatePartitionedPath(TOPIC, "partition=" + PARTITION);
    List<String> expectedFiles = new ArrayList<>();
    expectedFiles.add(FileUtils.fileKeyToCommit(topicsDir, dirPrefix, TOPIC_PARTITION, 0, extension, ZERO_PAD_FMT));
    expectedFiles.add(FileUtils.fileKeyToCommit(topicsDir, dirPrefix, TOPIC_PARTITION, 3, extension, ZERO_PAD_FMT));
    expectedFiles.add(FileUtils.fileKeyToCommit(topicsDir, dirPrefix, TOPIC_PARTITION, 6, extension, ZERO_PAD_FMT));
    verify(expectedFiles, 3, schema, records);
  }

  @Test
  public void testAddingS3ObjectTags() throws Exception{
    // Setting size-based rollup to 10 but will produce fewer records. Commit should not happen.
    localProps.put(S3SinkConnectorConfig.S3_OBJECT_TAGGING_CONFIG, "true");
    setUp();

    // Define the partitioner
    Partitioner<?> partitioner = new DefaultPartitioner<>();
    partitioner.configure(parsedConfig);
    TopicPartitionWriter topicPartitionWriter = new TopicPartitionWriter(
            TOPIC_PARTITION, storage, writerProvider, partitioner,  connectorConfig, context, null);

    String key = "key";
    Schema schema = createSchema();
    List<Struct> records = createRecordBatches(schema, 3, 3);

    Collection<SinkRecord> sinkRecords = createSinkRecords(records, key, schema);

    for (SinkRecord record : sinkRecords) {
      topicPartitionWriter.buffer(record);
    }

    // Test actual write
    topicPartitionWriter.write();
    topicPartitionWriter.close();

    // Check expected s3 object tags
    String dirPrefix = partitioner.generatePartitionedPath(TOPIC, "partition=" + PARTITION);
    Map<String, List<Tag>> expectedTaggedFiles = new HashMap<>();
    expectedTaggedFiles.put(FileUtils.fileKeyToCommit(topicsDir, dirPrefix, TOPIC_PARTITION, 0, extension, ZERO_PAD_FMT),
            Arrays.asList(new Tag("startOffset", "0"), new Tag("endOffset", "2"), new Tag("recordCount", "3")));
    expectedTaggedFiles.put(FileUtils.fileKeyToCommit(topicsDir, dirPrefix, TOPIC_PARTITION, 3, extension, ZERO_PAD_FMT),
            Arrays.asList(new Tag("startOffset", "3"), new Tag("endOffset", "5"), new Tag("recordCount", "3")));
    expectedTaggedFiles.put(FileUtils.fileKeyToCommit(topicsDir, dirPrefix, TOPIC_PARTITION, 6, extension, ZERO_PAD_FMT),
            Arrays.asList(new Tag("startOffset", "6"), new Tag("endOffset", "8"), new Tag("recordCount", "3")));
    verifyTags(expectedTaggedFiles);
  }

  @Test
<<<<<<< HEAD
  public void testExceptionOnNullKeys() {
    String recordValue = "1";
    int kafkaOffset = 1;
    SinkRecord faultyRecord = new SinkRecord(TOPIC, PARTITION, Schema.STRING_SCHEMA, null,
        Schema.STRING_SCHEMA, recordValue, kafkaOffset, 0L, TimestampType.NO_TIMESTAMP_TYPE, sampleHeaders());

    Exception thrownException = assertThrows(DataException.class, () -> writeRecordWithKeysAndHeaders(faultyRecord));
    String expectedMessage = String.format("Key cannot be null for SinkRecord: %s", faultyRecord);
    assertEquals(expectedMessage, thrownException.getMessage());
  }

  @Test
  public void testExceptionOnEmptyHeaders() {
    String recordValue = "1";
    int kafkaOffset = 1;
    SinkRecord faultyRecord = new SinkRecord(TOPIC, PARTITION, Schema.STRING_SCHEMA, "key",
        Schema.STRING_SCHEMA, recordValue, kafkaOffset, 0L, TimestampType.NO_TIMESTAMP_TYPE, Collections.emptyList());

    Exception thrownException = assertThrows(DataException.class, () -> writeRecordWithKeysAndHeaders(faultyRecord));
    String expectedMessage = String.format("Headers cannot be null for SinkRecord: %s", faultyRecord);
    assertEquals(expectedMessage, thrownException.getMessage());
  }

  @Test
  public void testExceptionOnNullHeaders() {
=======
  public void testExceptionOnNullKeysReported() throws Exception {
    String recordValue = "1";
    int kafkaOffset = 2;
    SinkRecord faultyRecord = new SinkRecord(TOPIC, PARTITION, Schema.STRING_SCHEMA, null,
        Schema.STRING_SCHEMA, recordValue, kafkaOffset, 0L, TimestampType.NO_TIMESTAMP_TYPE, sampleHeaders());

    String exceptionMessage = String.format("Key cannot be null for SinkRecord: %s", faultyRecord.toString());
    testExceptionReportedToDLQ(faultyRecord, DataException.class, exceptionMessage, false, false);
    tearDown(); // clear mock S3 port for follow up test
    // test with faulty being first in batch
    testExceptionReportedToDLQ(faultyRecord, DataException.class, exceptionMessage, true, false);
  }

  @Test
  public void testExceptionOnEmptyHeadersReported() throws Exception{
    String recordValue = "1";
    int kafkaOffset = 2;
    SinkRecord faultyRecord = new SinkRecord(TOPIC, PARTITION, Schema.STRING_SCHEMA, "key",
        Schema.STRING_SCHEMA, recordValue, kafkaOffset, 0L, TimestampType.NO_TIMESTAMP_TYPE, Collections.emptyList());

    String exceptionMessage = String.format("Headers cannot be null for SinkRecord: %s", faultyRecord.toString());
    testExceptionReportedToDLQ(faultyRecord, DataException.class, exceptionMessage, false, false);
    tearDown(); // clear mock S3 port for follow up test
    // test with faulty being first in batch
    testExceptionReportedToDLQ(faultyRecord, DataException.class, exceptionMessage, true, false);
  }

  @Test
  public void testExceptionOnNullHeadersReported() throws Exception {
>>>>>>> 87dc7ef0
    String recordValue = "1";
    int kafkaOffset = 1;
    SinkRecord faultyRecord = new SinkRecord(TOPIC, PARTITION, Schema.STRING_SCHEMA, "key",
        Schema.STRING_SCHEMA, recordValue, kafkaOffset, 0L, TimestampType.NO_TIMESTAMP_TYPE, null);

<<<<<<< HEAD
    Exception thrownException = assertThrows(DataException.class, () -> writeRecordWithKeysAndHeaders(faultyRecord));
    String expectedMessage = String.format("Headers cannot be null for SinkRecord: %s", faultyRecord);
    assertEquals(expectedMessage, thrownException.getMessage());
  }

  @Test
  public void testRecordKeysAnsHeadersWritten() throws Exception {
    writeRecordWithKeysAndHeaders(null);
  }

  private void writeRecordWithKeysAndHeaders(SinkRecord faultyRecord) throws Exception {
=======
    String exceptionMessage = String.format("Headers cannot be null for SinkRecord: %s", faultyRecord.toString());
    testExceptionReportedToDLQ(faultyRecord, DataException.class, exceptionMessage, false, false);
    tearDown(); // clear mock S3 port for follow up test
    // test with faulty being first in batch
    testExceptionReportedToDLQ(faultyRecord, DataException.class, exceptionMessage, true, false);
  }

  @Test
  public void testSchemaProjectionExceptionReported() throws Exception {
    String recordValue = "1";
    int kafkaOffset = 1;
    SinkRecord faultyRecord = new SinkRecord(TOPIC, PARTITION, Schema.STRING_SCHEMA, "key",
        null, recordValue, kafkaOffset, 0L, TimestampType.NO_TIMESTAMP_TYPE, sampleHeaders());

    String exceptionMessage = "Switch between schema-based and schema-less data is not supported";
    testExceptionReportedToDLQ(faultyRecord, SchemaProjectorException.class, exceptionMessage, false, true);
  }

  // test DLQ for lower level exception coming from AvroData
  @Test
  public void testDataExceptionReportedIncorrectSchema() throws Exception {
    int kafkaOffset = 1;
    SinkRecord faultyRecord = new SinkRecord(TOPIC, PARTITION, Schema.STRING_SCHEMA, "key",
        createSchema(), "1", kafkaOffset, 0L, TimestampType.NO_TIMESTAMP_TYPE, sampleHeaders());

    String exceptionMessage = "Invalid type for STRUCT: class java.lang.String";
    testExceptionReportedToDLQ(faultyRecord, DataException.class, exceptionMessage, false, true);
    tearDown(); // clear mock S3 port for follow up test
    // test with faulty being first in batch
    testExceptionReportedToDLQ(faultyRecord, DataException.class, exceptionMessage, true, true);
  }

  // test DLQ for lower level exception coming from AvroData
  @Test
  public void testDataExceptionReportedNullValueForNonOptionalSchema() throws Exception {
    SinkRecord faultyRecord = new SinkRecord(TOPIC, PARTITION, Schema.STRING_SCHEMA, "key",
        createSchema(), null, 1, 0L, TimestampType.NO_TIMESTAMP_TYPE, sampleHeaders());

    String exceptionMessage = "Found null value for non-optional schema";
    testExceptionReportedToDLQ(faultyRecord, DataException.class, exceptionMessage, false, true);
    tearDown(); // clear mock S3 port for follow up test
    // test with faulty being first in batch
    testExceptionReportedToDLQ(faultyRecord, DataException.class, exceptionMessage, true, true);
  }

  @Test
  public void testRecordKeysAndHeadersWritten() throws Exception {
>>>>>>> 87dc7ef0
    setUp();
    // Define the partitioner
    Partitioner<?> partitioner = new DefaultPartitioner<>();
    partitioner.configure(parsedConfig);

<<<<<<< HEAD
    // setup key record provider for writing record key files.
    RecordWriterProvider<S3SinkConnectorConfig> keyWriterProvider =
        new AvroFormat(storage).getRecordWriterProvider();
    ((RecordViewSetter) keyWriterProvider).setRecordView(new KeyRecordView());
    // setup header record provider for writing record header files.
    RecordWriterProvider<S3SinkConnectorConfig> headerWriterProvider =
        new AvroFormat(storage).getRecordWriterProvider();
    ((RecordViewSetter) headerWriterProvider).setRecordView(new HeaderRecordView());
    // initialize the KVHWriterProvider with header and key writers turned on.
    RecordWriterProvider<S3SinkConnectorConfig> writerProvider = new KeyValueHeaderRecordWriterProvider(
        new AvroFormat(storage).getRecordWriterProvider(),
        keyWriterProvider,
        headerWriterProvider
    );

    TopicPartitionWriter topicPartitionWriter = new TopicPartitionWriter(
        TOPIC_PARTITION, storage, writerProvider, partitioner,  connectorConfig, context);
=======
    TopicPartitionWriter topicPartitionWriter = new TopicPartitionWriter(
        TOPIC_PARTITION, storage, getKeyHeaderValueProvider(), partitioner,  connectorConfig, context, null);
>>>>>>> 87dc7ef0

    Schema schema = createSchema();
    List<Struct> records = createRecordBatches(schema, 3, 3);
    List<SinkRecord> sinkRecords = createSinkRecordsWithHeaders(records, "key", schema);

<<<<<<< HEAD
    if (faultyRecord != null) {
      topicPartitionWriter.buffer(faultyRecord);
    }

=======
>>>>>>> 87dc7ef0
    for (SinkRecord record : sinkRecords) {
      topicPartitionWriter.buffer(record);
    }

    // Test actual write
    topicPartitionWriter.write();
    topicPartitionWriter.close();

    String dirPrefix = partitioner.generatePartitionedPath(TOPIC, "partition=" + PARTITION);

    List<String> expectedValueFiles = new ArrayList<>();
    expectedValueFiles.add(FileUtils.fileKeyToCommit(topicsDir, dirPrefix, TOPIC_PARTITION, 0, extension, ZERO_PAD_FMT));
    expectedValueFiles.add(FileUtils.fileKeyToCommit(topicsDir, dirPrefix, TOPIC_PARTITION, 3, extension, ZERO_PAD_FMT));
    expectedValueFiles.add(FileUtils.fileKeyToCommit(topicsDir, dirPrefix, TOPIC_PARTITION, 6, extension, ZERO_PAD_FMT));
    verifyRecordElement(expectedValueFiles, 3, sinkRecords, RecordElement.VALUES);

    List<String> expectedHeaderFiles = new ArrayList<>();
    expectedHeaderFiles.add(FileUtils.fileKeyToCommit(topicsDir, dirPrefix, TOPIC_PARTITION, 0, ".headers.avro", ZERO_PAD_FMT));
    expectedHeaderFiles.add(FileUtils.fileKeyToCommit(topicsDir, dirPrefix, TOPIC_PARTITION, 3, ".headers.avro", ZERO_PAD_FMT));
    expectedHeaderFiles.add(FileUtils.fileKeyToCommit(topicsDir, dirPrefix, TOPIC_PARTITION, 6, ".headers.avro", ZERO_PAD_FMT));
    verifyRecordElement(expectedHeaderFiles, 3, sinkRecords, RecordElement.HEADERS);

    List<String> expectedKeyFiles = new ArrayList<>();
    expectedKeyFiles.add(FileUtils.fileKeyToCommit(topicsDir, dirPrefix, TOPIC_PARTITION, 0, ".keys.avro", ZERO_PAD_FMT));
    expectedKeyFiles.add(FileUtils.fileKeyToCommit(topicsDir, dirPrefix, TOPIC_PARTITION, 3, ".keys.avro", ZERO_PAD_FMT));
    expectedKeyFiles.add(FileUtils.fileKeyToCommit(topicsDir, dirPrefix, TOPIC_PARTITION, 6, ".keys.avro", ZERO_PAD_FMT));
    verifyRecordElement(expectedKeyFiles, 3, sinkRecords, RecordElement.KEYS);
  }

<<<<<<< HEAD
=======
  // Test if a given exception type was reported to the DLQ
  private <T extends DataException> void testExceptionReportedToDLQ(
      SinkRecord faultyRecord,
      Class<T> exceptionType,
      String exceptionMessage,
      boolean faultyFirst,
      boolean performFileCheck
  ) throws Exception {
    setUp();
    // Define the partitioner
    Partitioner<?> partitioner = new DefaultPartitioner<>();
    partitioner.configure(parsedConfig);

    SinkTaskContext mockContext = mock(SinkTaskContext.class);
    ErrantRecordReporter mockReporter = mock(ErrantRecordReporter.class);

    TopicPartitionWriter topicPartitionWriter = new TopicPartitionWriter(
        TOPIC_PARTITION, storage, getKeyHeaderValueProvider(), partitioner,  connectorConfig, mockContext, mockReporter);

    // create sample records to write
    Schema schema = createSchema();
    List<Struct> records = createRecordBatches(schema, 3, 3);
    List<SinkRecord> sinkRecords = createSinkRecordsWithHeaders(records, "key", schema);

    // write a few valid records before the faulty one
    // enables DLQ testing for mid-batch errors
    if (!faultyFirst) {
      topicPartitionWriter.buffer(sinkRecords.get(0));
      topicPartitionWriter.buffer(sinkRecords.get(1));
      // should throw exception and get reported
      topicPartitionWriter.buffer(faultyRecord);
      topicPartitionWriter.buffer(faultyRecord); // send second to verify file rotation as expected
      // write rest of records
      for (int i = 2; i < sinkRecords.size(); i++) {
        topicPartitionWriter.buffer(sinkRecords.get(i));
      }
    } else {
      topicPartitionWriter.buffer(faultyRecord);
      topicPartitionWriter.buffer(faultyRecord); // send second to verify file rotation as expected
      // write valid records
      for (SinkRecord record : sinkRecords) {
        topicPartitionWriter.buffer(record);
      }
    }

    // Test actual write
    topicPartitionWriter.write();
    topicPartitionWriter.close();

    // Verify exception was reported
    ArgumentCaptor<T> exceptionCaptor = ArgumentCaptor.forClass(exceptionType);
    Mockito.verify(mockReporter, times(2)).report(any(), exceptionCaptor.capture());
    assertEquals(exceptionMessage, exceptionCaptor.getValue().getMessage());

    // the file check below asserts for file names and contents for cases when a faulty
    // record does not cause an extra rotation, needs to be turned off for special faulty record
    // test cases to pass, the extra rotation is currently expected behavior.
    if (performFileCheck) {
      String dirPrefix = partitioner.generatePartitionedPath(TOPIC, "partition=" + PARTITION);

      List<String> expectedFiles = new ArrayList<>();
      expectedFiles.add(FileUtils.fileKeyToCommit(topicsDir, dirPrefix, TOPIC_PARTITION, 0, extension, ZERO_PAD_FMT));
      expectedFiles.add(FileUtils.fileKeyToCommit(topicsDir, dirPrefix, TOPIC_PARTITION, 3, extension, ZERO_PAD_FMT));
      expectedFiles.add(FileUtils.fileKeyToCommit(topicsDir, dirPrefix, TOPIC_PARTITION, 6, extension, ZERO_PAD_FMT));
      verifyRecordElement(expectedFiles, 3, sinkRecords, RecordElement.VALUES);

      List<String> expectedHeaderFiles = new ArrayList<>();
      expectedHeaderFiles.add(FileUtils.fileKeyToCommit(topicsDir, dirPrefix, TOPIC_PARTITION, 0, ".headers.avro", ZERO_PAD_FMT));
      expectedHeaderFiles.add(FileUtils.fileKeyToCommit(topicsDir, dirPrefix, TOPIC_PARTITION, 3, ".headers.avro", ZERO_PAD_FMT));
      expectedHeaderFiles.add(FileUtils.fileKeyToCommit(topicsDir, dirPrefix, TOPIC_PARTITION, 6, ".headers.avro", ZERO_PAD_FMT));
      verifyRecordElement(expectedHeaderFiles, 3, sinkRecords, RecordElement.HEADERS);

      List<String> expectedKeyFiles = new ArrayList<>();
      expectedKeyFiles.add(FileUtils.fileKeyToCommit(topicsDir, dirPrefix, TOPIC_PARTITION, 0, ".keys.avro", ZERO_PAD_FMT));
      expectedKeyFiles.add(FileUtils.fileKeyToCommit(topicsDir, dirPrefix, TOPIC_PARTITION, 3, ".keys.avro", ZERO_PAD_FMT));
      expectedKeyFiles.add(FileUtils.fileKeyToCommit(topicsDir, dirPrefix, TOPIC_PARTITION, 6, ".keys.avro", ZERO_PAD_FMT));
      verifyRecordElement(expectedKeyFiles, 3, sinkRecords, RecordElement.KEYS);
    }
  }

  private RecordWriterProvider<S3SinkConnectorConfig> getKeyHeaderValueProvider() {
    // setup key record provider for writing record key files.
    RecordWriterProvider<S3SinkConnectorConfig> keyWriterProvider =
        new AvroFormat(storage).getRecordWriterProvider();
    ((RecordViewSetter) keyWriterProvider).setRecordView(new KeyRecordView());
    // setup header record provider for writing record header files.
    RecordWriterProvider<S3SinkConnectorConfig> headerWriterProvider =
        new AvroFormat(storage).getRecordWriterProvider();
    ((RecordViewSetter) headerWriterProvider).setRecordView(new HeaderRecordView());
    // initialize the KVHWriterProvider with header and key writers turned on.
    return new KeyValueHeaderRecordWriterProvider(
        new AvroFormat(storage).getRecordWriterProvider(),
        keyWriterProvider,
        headerWriterProvider
    );
  }

>>>>>>> 87dc7ef0
  private Struct createRecord(Schema schema, int ibase, float fbase) {
    return new Struct(schema)
               .put("boolean", true)
               .put("int", ibase)
               .put("long", (long) ibase)
               .put("float", fbase)
               .put("double", (double) fbase);
  }

  // Create a batch of records with incremental numeric field values. Total number of records is given by 'size'.
  private List<Struct> createRecordBatch(Schema schema, int size) {
    ArrayList<Struct> records = new ArrayList<>(size);
    int ibase = 16;
    float fbase = 12.2f;

    for (int i = 0; i < size; ++i) {
      records.add(createRecord(schema, ibase + i, fbase + i));
    }
    return records;
  }

  // Create a list of records by repeating the same record batch. Total number of records: 'batchesNum' x 'batchSize'
  private List<Struct> createRecordBatches(Schema schema, int batchSize, int batchesNum) {
    ArrayList<Struct> records = new ArrayList<>();
    for (int i = 0; i < batchesNum; ++i) {
      records.addAll(createRecordBatch(schema, batchSize));
    }
    return records;
  }

  // Given a list of records, create a list of sink records with contiguous offsets.
  private List<SinkRecord> createSinkRecords(List<Struct> records, String key, Schema schema) {
    return createSinkRecords(records, key, schema, 0);
  }

  // Given a list of records, create a list of sink records with contiguous offsets.
  private List<SinkRecord> createSinkRecordsWithHeaders(List<Struct> records, String key, Schema schema) {
    return createSinkRecordsWithHeaders(records, key, schema, 0);
  }

  // Given a list of records, create a list of sink records with contiguous offsets.
  private List<SinkRecord> createSinkRecords(List<Struct> records, String key, Schema schema, int startOffset) {
    ArrayList<SinkRecord> sinkRecords = new ArrayList<>();
    for (int i = 0; i < records.size(); ++i) {
      sinkRecords.add(new SinkRecord(TOPIC, PARTITION, Schema.STRING_SCHEMA, key, schema, records.get(i),
                                     i + startOffset));
    }
    return sinkRecords;
  }

  // Given a list of records, create a list of sink records with contiguous offsets.
  private List<SinkRecord> createSinkRecordsWithHeaders(List<Struct> records, String key, Schema schema, int startOffset) {
    ArrayList<SinkRecord> sinkRecords = new ArrayList<>();
    for (int i = 0; i < records.size(); ++i) {
      sinkRecords.add(new SinkRecord(TOPIC, PARTITION, Schema.STRING_SCHEMA, key, schema, records.get(i),
          i + startOffset, 0L, TimestampType.NO_TIMESTAMP_TYPE, sampleHeaders()));
    }
    return sinkRecords;
  }

  private Iterable<Header> sampleHeaders() {
    return new ConnectHeaders()
        .addString("first-header-key", "first-header-value")
        .addLong("second-header-key", 8L)
        .addFloat("third-header-key", 6.5f);
  }

  // Given a list of records, create a list of sink records with contiguous offsets.
  private List<SinkRecord> createSinkRecordsWithTimestamp(List<Struct> records, String key, Schema schema,
                                                          int startOffset, long startTime, long timeStep) {
    ArrayList<SinkRecord> sinkRecords = new ArrayList<>();
    for (int i = 0, offset = startOffset; i < records.size(); ++i, ++offset) {
      sinkRecords.add(new SinkRecord(TOPIC, PARTITION, Schema.STRING_SCHEMA, key, schema, records.get(i), offset,
                                     startTime + offset * timeStep, TimestampType.CREATE_TIME));
    }
    return sinkRecords;
  }

  private void verify(List<String> expectedFileKeys, int expectedSize, Schema schema, List<Struct> records)
      throws IOException {
    List<S3ObjectSummary> summaries = listObjects(S3_TEST_BUCKET_NAME, null, s3);
    List<String> actualFiles = new ArrayList<>();
    for (S3ObjectSummary summary : summaries) {
      String fileKey = summary.getKey();
      actualFiles.add(fileKey);
    }

    Collections.sort(actualFiles);
    Collections.sort(expectedFileKeys);
    assertThat(actualFiles, is(expectedFileKeys));

    int index = 0;
    for (String fileKey : actualFiles) {
      Collection<Object> actualRecords = readRecordsAvro(S3_TEST_BUCKET_NAME, fileKey, s3);
      assertEquals(expectedSize, actualRecords.size());
      for (Object avroRecord : actualRecords) {
        Object expectedRecord = format.getAvroData().fromConnectData(schema, records.get(index++));
        assertEquals(expectedRecord, avroRecord);
      }
    }
  }

  // based on verify()
  private void verifyRecordElement(List<String> expectedFileKeys, int expectedSize, List<SinkRecord> records, RecordElement fileType)
      throws IOException {

    List<S3ObjectSummary> summaries = listObjects(S3_TEST_BUCKET_NAME, null, s3);
    List<String> actualFiles;
    switch (fileType) {
      case KEYS:
        actualFiles = getS3FileListKeys(summaries);
        break;
      case HEADERS:
        actualFiles = getS3FileListHeaders(summaries);
        break;
      default:
        actualFiles = getS3FileListValues(summaries);
        break;
    }

    Collections.sort(actualFiles);
    Collections.sort(expectedFileKeys);
<<<<<<< HEAD
    assertEquals(actualFiles, expectedFileKeys);
=======
    assertEquals(expectedFileKeys, actualFiles);
>>>>>>> 87dc7ef0

    int index = 0;
    for (String fileKey : actualFiles) {
      Collection<Object> actualRecords = readRecordsAvro(S3_TEST_BUCKET_NAME, fileKey, s3);
      assertEquals(expectedSize, actualRecords.size());
      for (Object avroRecord : actualRecords) {

        SinkRecord currentRecord = records.get(index++);
        Object expectedRecord;
        if (fileKey.endsWith(".headers.avro")) {
          Schema headerSchema = new HeaderRecordView().getViewSchema(currentRecord, false);
          Object value = new HeaderRecordView().getView(currentRecord, false);
          expectedRecord = ((NonRecordContainer) format.getAvroData().fromConnectData(headerSchema, value)).getValue();
        } else if (fileKey.endsWith(".keys.avro")) {
          expectedRecord = ((NonRecordContainer) format.getAvroData().fromConnectData(currentRecord.keySchema(), currentRecord.key())).getValue();
          expectedRecord = new Utf8((String) expectedRecord); // fix assert conflicts due to java string and avro utf8
        } else {
          expectedRecord = format.getAvroData().fromConnectData(currentRecord.valueSchema(), currentRecord.value());
        }
        assertEquals(expectedRecord, avroRecord);
      }
    }
  }

  // whether a filename contains any of the extensions
  private boolean filenameContainsExtensions(String filename, List<String> extensions) {
    for (String extension : extensions){
      if (filename.contains(extension)) {
        return true;
      }
    }
    return false;
  }

  // filter for values only.
  private List<String> getS3FileListValues(List<S3ObjectSummary> summaries) {
    List<String> excludeExtensions = Arrays.asList(".headers.avro", ".keys.avro");
    List<String> filteredFiles = new ArrayList<>();
    for (S3ObjectSummary summary : summaries) {
      String fileKey = summary.getKey();
      if (!filenameContainsExtensions(fileKey, excludeExtensions)) {
        filteredFiles.add(fileKey);
      }
    }
    return filteredFiles;
  }

  private List<String> getS3FileListHeaders(List<S3ObjectSummary> summaries) {
    return getS3FileListFilter(summaries, ".headers.avro");
  }

  private List<String> getS3FileListKeys(List<S3ObjectSummary> summaries) {
    return getS3FileListFilter(summaries, ".keys.avro");
  }

  // filter for keys or headers
  private List<String> getS3FileListFilter(List<S3ObjectSummary> summaries, String extension) {
    List<String> filteredFiles = new ArrayList<>();
    for (S3ObjectSummary summary : summaries) {
      String fileKey = summary.getKey();
      if (fileKey.contains(extension)) {
        filteredFiles.add(fileKey);
      }
    }
    return filteredFiles;
  }

  private void verifyTags(Map<String, List<Tag>> expectedTaggedFiles)
          throws IOException {
    List<S3ObjectSummary> summaries = listObjects(S3_TEST_BUCKET_NAME, null, s3);
    List<String> actualFiles = new ArrayList<>();
    for (S3ObjectSummary summary : summaries) {
      String fileKey = summary.getKey();
      actualFiles.add(fileKey);
    }

    List<String> expectedFileKeys = new ArrayList<>(expectedTaggedFiles.keySet());
    Collections.sort(actualFiles);
    Collections.sort(expectedFileKeys);
    assertThat(actualFiles, is(expectedFileKeys));

    for (String fileKey : actualFiles) {
      List<Tag> actualTags = getS3ObjectTags(S3_TEST_BUCKET_NAME, fileKey, s3);
      List<Tag> expectedTags = expectedTaggedFiles.get(fileKey);
      assertTrue(actualTags.containsAll(expectedTags));
    }
  }

  public static class MockedWallclockTimestampExtractor implements TimestampExtractor {
    public final MockTime time;

    public MockedWallclockTimestampExtractor() {
      this.time = new MockTime();
    }

    @Override
    public void configure(Map<String, Object> config) {}

    @Override
    public Long extract(ConnectRecord<?> record) {
      return time.milliseconds();
    }
  }
}<|MERGE_RESOLUTION|>--- conflicted
+++ resolved
@@ -32,15 +32,10 @@
 import org.apache.kafka.connect.errors.ConnectException;
 import org.apache.kafka.connect.errors.DataException;
 import org.apache.kafka.connect.errors.RetriableException;
-<<<<<<< HEAD
-import org.apache.kafka.connect.header.ConnectHeaders;
-import org.apache.kafka.connect.header.Header;
-=======
 import org.apache.kafka.connect.errors.SchemaProjectorException;
 import org.apache.kafka.connect.header.ConnectHeaders;
 import org.apache.kafka.connect.header.Header;
 import org.apache.kafka.connect.sink.ErrantRecordReporter;
->>>>>>> 87dc7ef0
 import org.apache.kafka.connect.sink.SinkRecord;
 import org.apache.kafka.connect.sink.SinkTaskContext;
 import org.easymock.EasyMock;
@@ -86,7 +81,6 @@
 import static org.hamcrest.CoreMatchers.is;
 import static org.hamcrest.MatcherAssert.assertThat;
 import static org.junit.Assert.assertEquals;
-import static org.junit.Assert.assertThrows;
 import static org.junit.Assert.assertTrue;
 import static org.mockito.ArgumentMatchers.any;
 import static org.mockito.Mockito.mock;
@@ -929,33 +923,6 @@
   }
 
   @Test
-<<<<<<< HEAD
-  public void testExceptionOnNullKeys() {
-    String recordValue = "1";
-    int kafkaOffset = 1;
-    SinkRecord faultyRecord = new SinkRecord(TOPIC, PARTITION, Schema.STRING_SCHEMA, null,
-        Schema.STRING_SCHEMA, recordValue, kafkaOffset, 0L, TimestampType.NO_TIMESTAMP_TYPE, sampleHeaders());
-
-    Exception thrownException = assertThrows(DataException.class, () -> writeRecordWithKeysAndHeaders(faultyRecord));
-    String expectedMessage = String.format("Key cannot be null for SinkRecord: %s", faultyRecord);
-    assertEquals(expectedMessage, thrownException.getMessage());
-  }
-
-  @Test
-  public void testExceptionOnEmptyHeaders() {
-    String recordValue = "1";
-    int kafkaOffset = 1;
-    SinkRecord faultyRecord = new SinkRecord(TOPIC, PARTITION, Schema.STRING_SCHEMA, "key",
-        Schema.STRING_SCHEMA, recordValue, kafkaOffset, 0L, TimestampType.NO_TIMESTAMP_TYPE, Collections.emptyList());
-
-    Exception thrownException = assertThrows(DataException.class, () -> writeRecordWithKeysAndHeaders(faultyRecord));
-    String expectedMessage = String.format("Headers cannot be null for SinkRecord: %s", faultyRecord);
-    assertEquals(expectedMessage, thrownException.getMessage());
-  }
-
-  @Test
-  public void testExceptionOnNullHeaders() {
-=======
   public void testExceptionOnNullKeysReported() throws Exception {
     String recordValue = "1";
     int kafkaOffset = 2;
@@ -985,25 +952,11 @@
 
   @Test
   public void testExceptionOnNullHeadersReported() throws Exception {
->>>>>>> 87dc7ef0
     String recordValue = "1";
     int kafkaOffset = 1;
     SinkRecord faultyRecord = new SinkRecord(TOPIC, PARTITION, Schema.STRING_SCHEMA, "key",
         Schema.STRING_SCHEMA, recordValue, kafkaOffset, 0L, TimestampType.NO_TIMESTAMP_TYPE, null);
 
-<<<<<<< HEAD
-    Exception thrownException = assertThrows(DataException.class, () -> writeRecordWithKeysAndHeaders(faultyRecord));
-    String expectedMessage = String.format("Headers cannot be null for SinkRecord: %s", faultyRecord);
-    assertEquals(expectedMessage, thrownException.getMessage());
-  }
-
-  @Test
-  public void testRecordKeysAnsHeadersWritten() throws Exception {
-    writeRecordWithKeysAndHeaders(null);
-  }
-
-  private void writeRecordWithKeysAndHeaders(SinkRecord faultyRecord) throws Exception {
-=======
     String exceptionMessage = String.format("Headers cannot be null for SinkRecord: %s", faultyRecord.toString());
     testExceptionReportedToDLQ(faultyRecord, DataException.class, exceptionMessage, false, false);
     tearDown(); // clear mock S3 port for follow up test
@@ -1051,46 +1004,17 @@
 
   @Test
   public void testRecordKeysAndHeadersWritten() throws Exception {
->>>>>>> 87dc7ef0
     setUp();
     // Define the partitioner
     Partitioner<?> partitioner = new DefaultPartitioner<>();
     partitioner.configure(parsedConfig);
-
-<<<<<<< HEAD
-    // setup key record provider for writing record key files.
-    RecordWriterProvider<S3SinkConnectorConfig> keyWriterProvider =
-        new AvroFormat(storage).getRecordWriterProvider();
-    ((RecordViewSetter) keyWriterProvider).setRecordView(new KeyRecordView());
-    // setup header record provider for writing record header files.
-    RecordWriterProvider<S3SinkConnectorConfig> headerWriterProvider =
-        new AvroFormat(storage).getRecordWriterProvider();
-    ((RecordViewSetter) headerWriterProvider).setRecordView(new HeaderRecordView());
-    // initialize the KVHWriterProvider with header and key writers turned on.
-    RecordWriterProvider<S3SinkConnectorConfig> writerProvider = new KeyValueHeaderRecordWriterProvider(
-        new AvroFormat(storage).getRecordWriterProvider(),
-        keyWriterProvider,
-        headerWriterProvider
-    );
-
-    TopicPartitionWriter topicPartitionWriter = new TopicPartitionWriter(
-        TOPIC_PARTITION, storage, writerProvider, partitioner,  connectorConfig, context);
-=======
     TopicPartitionWriter topicPartitionWriter = new TopicPartitionWriter(
         TOPIC_PARTITION, storage, getKeyHeaderValueProvider(), partitioner,  connectorConfig, context, null);
->>>>>>> 87dc7ef0
 
     Schema schema = createSchema();
     List<Struct> records = createRecordBatches(schema, 3, 3);
     List<SinkRecord> sinkRecords = createSinkRecordsWithHeaders(records, "key", schema);
 
-<<<<<<< HEAD
-    if (faultyRecord != null) {
-      topicPartitionWriter.buffer(faultyRecord);
-    }
-
-=======
->>>>>>> 87dc7ef0
     for (SinkRecord record : sinkRecords) {
       topicPartitionWriter.buffer(record);
     }
@@ -1120,8 +1044,6 @@
     verifyRecordElement(expectedKeyFiles, 3, sinkRecords, RecordElement.KEYS);
   }
 
-<<<<<<< HEAD
-=======
   // Test if a given exception type was reported to the DLQ
   private <T extends DataException> void testExceptionReportedToDLQ(
       SinkRecord faultyRecord,
@@ -1219,7 +1141,6 @@
     );
   }
 
->>>>>>> 87dc7ef0
   private Struct createRecord(Schema schema, int ibase, float fbase) {
     return new Struct(schema)
                .put("boolean", true)
@@ -1342,11 +1263,7 @@
 
     Collections.sort(actualFiles);
     Collections.sort(expectedFileKeys);
-<<<<<<< HEAD
-    assertEquals(actualFiles, expectedFileKeys);
-=======
     assertEquals(expectedFileKeys, actualFiles);
->>>>>>> 87dc7ef0
 
     int index = 0;
     for (String fileKey : actualFiles) {
