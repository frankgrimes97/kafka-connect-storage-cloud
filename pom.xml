<?xml version="1.0" encoding="UTF-8"?>

<!--
  ~ Copyright 2017 Confluent Inc.
  ~
  ~ Licensed under the Apache License, Version 2.0 (the "License");
  ~ you may not use this file except in compliance with the License.
  ~ You may obtain a copy of the License at
  ~
  ~ http://www.apache.org/licenses/LICENSE-2.0
  ~
  ~ Unless required by applicable law or agreed to in writing, software
  ~ distributed under the License is distributed on an "AS IS" BASIS,
  ~ WITHOUT WARRANTIES OR CONDITIONS OF ANY KIND, either express or implied.
  ~ See the License for the specific language governing permissions and
  ~ limitations under the License.
  -->
<project xmlns="http://maven.apache.org/POM/4.0.0"
         xmlns:xsi="http://www.w3.org/2001/XMLSchema-instance"
         xsi:schemaLocation="http://maven.apache.org/POM/4.0.0 http://maven.apache.org/maven-v4_0_0.xsd">

    <modelVersion>4.0.0</modelVersion>

    <parent>
        <groupId>io.confluent</groupId>
        <artifactId>kafka-connect-storage-common-parent</artifactId>
        <version>4.1.0-SNAPSHOT</version>
    </parent>

    <groupId>io.confluent</groupId>
    <artifactId>kafka-connect-storage-cloud</artifactId>
    <packaging>pom</packaging>
    <name>kafka-connect-storage-cloud</name>
    <organization>
        <name>Confluent, Inc.</name>
        <url>http://confluent.io</url>
    </organization>
    <url>http://confluent.io</url>
    <description>
        Kafka Connect suite of connectors for copying data between Kafka and cloud storage types.
    </description>

    <licenses>
        <license>
            <name>Apache License 2.0</name>
            <url>http://www.apache.org/licenses/LICENSE-2.0.html</url>
            <distribution>repo</distribution>
        </license>
    </licenses>

    <scm>
        <connection>scm:git:git://github.com/confluentinc/kafka-connect-storage-cloud.git</connection>
        <developerConnection>scm:git:git@github.com:confluentinc/kafka-connect-storage-cloud.git</developerConnection>
        <url>https://github.com/confluentinc/kafka-connect-storage-cloud</url>
        <tag>HEAD</tag>
    </scm>

    <modules>
        <module>kafka-connect-s3</module>
    </modules>

    <properties>
        <confluent.maven.repo>http://packages.confluent.io/maven/</confluent.maven.repo>
<<<<<<< HEAD
        <jackson.version>2.8.5</jackson.version>
        <licenses.version>4.1.0-SNAPSHOT</licenses.version>
=======
        <jackson.version>2.9.4</jackson.version>
        <licenses.version>4.0.1-SNAPSHOT</licenses.version>
>>>>>>> ebbd4b54
        <maven-assembly.version>2.6</maven-assembly.version>
    </properties>

    <repositories>
        <repository>
            <id>confluent</id>
            <name>Confluent</name>
            <url>${confluent.maven.repo}</url>
        </repository>
    </repositories>

    <dependencies>
        <dependency>
            <groupId>org.apache.kafka</groupId>
            <artifactId>connect-api</artifactId>
            <scope>provided</scope>
        </dependency>
        <dependency>
            <groupId>org.apache.kafka</groupId>
            <artifactId>connect-runtime</artifactId>
            <version>${kafka.version}</version>
            <scope>provided</scope>
        </dependency>
        <dependency>
            <groupId>org.apache.kafka</groupId>
            <artifactId>connect-json</artifactId>
            <scope>provided</scope>
        </dependency>
        <dependency>
            <groupId>io.confluent</groupId>
            <artifactId>kafka-connect-storage-common</artifactId>
        </dependency>
        <dependency>
            <groupId>io.confluent</groupId>
            <artifactId>kafka-connect-storage-core</artifactId>
        </dependency>
        <dependency>
            <groupId>io.confluent</groupId>
            <artifactId>kafka-connect-storage-format</artifactId>
        </dependency>
        <dependency>
            <groupId>io.confluent</groupId>
            <artifactId>kafka-connect-storage-hive</artifactId>
        </dependency>
        <dependency>
            <groupId>io.confluent</groupId>
            <artifactId>kafka-connect-storage-partitioner</artifactId>
        </dependency>
        <dependency>
            <groupId>com.fasterxml.jackson.core</groupId>
            <artifactId>jackson-databind</artifactId>
            <version>${jackson.version}</version>
        </dependency>
        <dependency>
            <groupId>junit</groupId>
            <artifactId>junit</artifactId>
            <scope>test</scope>
        </dependency>
        <dependency>
            <groupId>org.easymock</groupId>
            <artifactId>easymock</artifactId>
            <scope>test</scope>
        </dependency>
        <dependency>
            <groupId>org.powermock</groupId>
            <artifactId>powermock-module-junit4</artifactId>
            <scope>test</scope>
        </dependency>
        <dependency>
            <groupId>org.powermock</groupId>
            <artifactId>powermock-api-easymock</artifactId>
            <scope>test</scope>
        </dependency>
        <dependency>
            <groupId>org.powermock</groupId>
            <artifactId>powermock-api-mockito2</artifactId>
            <version>${powermock.version}</version>
            <scope>test</scope>
        </dependency>
    </dependencies>

    <build>
        <pluginManagement>
            <plugins>
              <plugin>
                  <groupId>org.apache.maven.plugins</groupId>
                  <artifactId>maven-compiler-plugin</artifactId>
                  <version>2.5.1</version>
                  <configuration>
                      <source>1.7</source>
                      <target>1.7</target>
                      <compilerArguments>
                          <Xlint:all/>
                          <!-- bootstrap class path not set in conjunction with -source 1.7 -->
                          <Xlint:-options/>
                          <!-- serializable class ... has no definition of serialVersionUID -->
                          <Xlint:-serial/>
                          <!-- bad path element ".../repository/org/apache/derby/derby/10.10.2.0/derbyLocale_*.jar": no such file or directory -->
                          <Xlint:-path/>
                          <!--
                          WALFile.java:[333,16] [deprecation] sync() in Syncable has been deprecated
                          Apparently SuppressWarnings("deprecation") doesn't cover this on JDK 7
                          -->
                          <Xlint:-deprecation/>
                          <!-- Needed for DataWriter.java because @SuppressWarnings("unchecked") doesn't cover this on JDK 7 -->
                          <Xlint:-unchecked/>
                          <Werror/>
                      </compilerArguments>
                      <showWarnings>true</showWarnings>
                      <showDeprecation>false</showDeprecation>
                  </configuration>
              </plugin>
              <plugin>
                  <groupId>org.apache.maven.plugins</groupId>
                  <artifactId>maven-surefire-plugin</artifactId>
                  <configuration>
                      <argLine>@{argLine} -Djava.awt.headless=true -XX:MaxPermSize=512m</argLine>
                      <reuseForks>false</reuseForks>
                      <forkCount>1</forkCount>
                  </configuration>
              </plugin>
              <plugin>
                  <groupId>org.apache.maven.plugins</groupId>
                  <artifactId>maven-assembly-plugin</artifactId>
                  <version>${maven-assembly.version}</version>
              </plugin>
          </plugins>
        </pluginManagement>
    </build>
</project><|MERGE_RESOLUTION|>--- conflicted
+++ resolved
@@ -61,13 +61,8 @@
 
     <properties>
         <confluent.maven.repo>http://packages.confluent.io/maven/</confluent.maven.repo>
-<<<<<<< HEAD
-        <jackson.version>2.8.5</jackson.version>
+        <jackson.version>2.9.4</jackson.version>
         <licenses.version>4.1.0-SNAPSHOT</licenses.version>
-=======
-        <jackson.version>2.9.4</jackson.version>
-        <licenses.version>4.0.1-SNAPSHOT</licenses.version>
->>>>>>> ebbd4b54
         <maven-assembly.version>2.6</maven-assembly.version>
     </properties>
 
