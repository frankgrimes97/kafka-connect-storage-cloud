--- conflicted
+++ resolved
@@ -24,16 +24,12 @@
     <parent>
         <groupId>io.confluent</groupId>
         <artifactId>kafka-connect-storage-common-parent</artifactId>
-        <version>3.4.0-SNAPSHOT</version>
+        <version>4.0.0-SNAPSHOT</version>
     </parent>
 
     <groupId>io.confluent</groupId>
     <artifactId>kafka-connect-storage-cloud</artifactId>
     <packaging>pom</packaging>
-<<<<<<< HEAD
-    <version>4.0.0-SNAPSHOT</version>
-=======
->>>>>>> 2180b7a8
     <name>kafka-connect-storage-cloud</name>
     <organization>
         <name>Confluent, Inc.</name>
@@ -64,20 +60,9 @@
     </modules>
 
     <properties>
-<<<<<<< HEAD
-        <confluent.version>4.0.0-SNAPSHOT</confluent.version>
-        <kafka.version>1.0.0-SNAPSHOT</kafka.version>
-        <jackson.version>2.8.5</jackson.version>
-        <junit.version>4.12</junit.version>
-        <easymock.version>3.4</easymock.version>
-        <powermock.version>1.6.6</powermock.version>
-        <confluent.maven.repo>http://packages.confluent.io/maven/</confluent.maven.repo>
-        <licenses.version>4.0.0-SNAPSHOT</licenses.version>
-=======
         <confluent.maven.repo>http://packages.confluent.io/maven/</confluent.maven.repo>
         <jackson.version>2.8.5</jackson.version>
-        <licenses.version>3.4.0-SNAPSHOT</licenses.version>
->>>>>>> 2180b7a8
+        <licenses.version>4.0.0-SNAPSHOT</licenses.version>
         <maven-assembly.version>2.6</maven-assembly.version>
     </properties>
 
@@ -148,7 +133,6 @@
         <dependency>
             <groupId>org.powermock</groupId>
             <artifactId>powermock-api-mockito</artifactId>
-            <version>${powermock.version}</version>
             <scope>test</scope>
         </dependency>
     </dependencies>
